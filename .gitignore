--- conflicted
+++ resolved
@@ -130,20 +130,8 @@
 test.ipynb
 cutout.png
 _version.py
-<<<<<<< HEAD
-*.ckpt
-*.tmp
-/outputs/
-# Top level files only
-/*.yaml
-*.gif
-*.zarr/
-/*-plots/
-/definitions*/
-*.grib1
-*.grib2
-=======
 *.to_upload
 tempCodeRunnerFile.python
 Untitled-*.py
->>>>>>> 10b93854
+*.grib1
+*.grib2