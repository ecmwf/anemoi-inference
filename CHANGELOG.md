--- conflicted
+++ resolved
@@ -19,11 +19,8 @@
 
 - Add cos_solar_zenith_angle to list of known forcings
 - Add missing classes in checkpoint handling
-<<<<<<< HEAD
 - Rename Condition to State [#24](https://github.com/ecmwf/anemoi-inference/pull/24)
-=======
 - Fix pre-commit regex
->>>>>>> d1aa46b5
 
 ### Removed
 
