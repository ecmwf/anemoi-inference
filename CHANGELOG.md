--- conflicted
+++ resolved
@@ -21,11 +21,8 @@
 - Add CONTRIBUTORS.md file (#36)
 - Add sanetise command
 - Add support for huggingface
-<<<<<<< HEAD
 - Add support for `output_frequency` to write less output
-=======
 - Added ability to run inference over multiple GPUs [#55](https://github.com/ecmwf/anemoi-inference/pull/55)
->>>>>>> e23934e2
 
 ### Changed
 - Change `write_initial_state` default value to `true`
