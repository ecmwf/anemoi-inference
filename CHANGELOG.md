# Changelog

All notable changes to this project will be documented in this file.

The format is based on [Keep a Changelog](https://keepachangelog.com/en/1.1.0/),
and this project adheres to [Semantic Versioning](https://semver.org/spec/v2.0.0.html).

Please add your functional changes to the appropriate section in the PR.
Keep it human-readable, your future self will thank you!

## [Unreleased]

### Added
<<<<<<< HEAD
- ci: changelog release updater
=======
- earthkit-data replaces climetlab
>>>>>>> 7bb7e344

### Changed
- ci: updated workflows on PR and releases to use reusable actions

### Removed
- climetlab


## [0.1.10] Fix missing constants

### Added
- (GH) Added downstream-ci, reathedocs update check and label public pr workflows

### Changed
- Fix missing constant_fields property to query constants in the checkpoint

## [0.1.9] Patch, Move output finalise to ai-models

### Removed
- output finalise in the plugin

## [0.1.8] Patch, Support for output finalise in the plugin

### Added
- Support for output finalise in the plugin

## [0.1.7] Patch, graph utility

### Added
- graph utility

### Changed
- updated dependencies

## [0.1.6] Patch, update dependencies

### Changed
- updated dependencies

## [0.1.5] Patch, inspect cli tool

### Added
- tests
- inspect cli tool

## [0.1.4] Patch, autocast option

### Added
- add autocast option

## [0.1.3] Patch, support ai-models

### Added
- ai-models and AIModelPlugin

## [0.1.2] Patch

### Added
- dependency group all

## [0.1.0] Initial Release

### Added
Initial Implementation of anemoi-inference

## Git Diffs:
[0.1.10]: https://github.com/ecmwf/anemoi-inference/compare/0.1.9...0.1.10
[0.1.9]: https://github.com/ecmwf/anemoi-inference/compare/0.1.8...0.1.9
[0.1.8]: https://github.com/ecmwf/anemoi-inference/compare/0.1.7...0.1.8
[0.1.7]: https://github.com/ecmwf/anemoi-inference/compare/0.1.6...0.1.7
[0.1.6]: https://github.com/ecmwf/anemoi-inference/compare/0.1.5...0.1.6
[0.1.5]: https://github.com/ecmwf/anemoi-inference/compare/0.1.4...0.1.5
[0.1.4]: https://github.com/ecmwf/anemoi-inference/compare/0.1.3...0.1.4
[0.1.3]: https://github.com/ecmwf/anemoi-inference/compare/0.1.2...0.1.3
[0.1.2]: https://github.com/ecmwf/anemoi-inference/compare/0.1.1...0.1.2
[0.1.1]: https://github.com/ecmwf/anemoi-inference/compare/0.1.0...0.1.1
[0.1.0]: https://github.com/ecmwf/anemoi-inference/releases/tag/0.1.0<|MERGE_RESOLUTION|>--- conflicted
+++ resolved
@@ -11,11 +11,8 @@
 ## [Unreleased]
 
 ### Added
-<<<<<<< HEAD
 - ci: changelog release updater
-=======
 - earthkit-data replaces climetlab
->>>>>>> 7bb7e344
 
 ### Changed
 - ci: updated workflows on PR and releases to use reusable actions
