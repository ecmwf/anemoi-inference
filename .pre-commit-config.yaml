--- conflicted
+++ resolved
@@ -40,11 +40,7 @@
     - --force-single-line-imports
     - --profile black
 - repo: https://github.com/astral-sh/ruff-pre-commit
-<<<<<<< HEAD
   rev: v0.6.5
-=======
-  rev: v0.6.4
->>>>>>> 8869f479
   hooks:
   - id: ruff
     # Next line if for documenation cod snippets
