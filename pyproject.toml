--- conflicted
+++ resolved
@@ -89,42 +89,9 @@
 
 [tool.mypy]
 exclude = [ "docs/" ]
-<<<<<<< HEAD
-strict = true
-ignore_missing_imports = true
-
-allow_redefinition = true
-
-disable_error_code = [
-  # "arg-type",
-  # "assignment",
-  # "attr-defined",
-  # "call-arg",
-  # "comparison-overlap",
-  # "dict-item",
-  # "has-type",
-  # "import-untyped",
-  # "index",
-  # "list-item",
-  # "misc",
-  # "name-defined",
-  # "no-any-return",
-  # "no-redef",
-  # "no-untyped-call",
-  # "no-untyped-def",
-  # "override",
-  # "return-value",
-  # "type-arg",
-  # "union-attr",
-  # "used-before-def",
-  # "valid-type",
-  # "var-annotated",
-]
-=======
 strict = false
 ignore_missing_imports = true
 allow_redefinition = true
->>>>>>> e89cfe16
 
 [setuptools.package-data]
 "anemoi.inference.grib.templates" = [ "*.yaml" ]