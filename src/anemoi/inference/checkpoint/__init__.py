--- conflicted
+++ resolved
@@ -207,8 +207,7 @@
                 raise ValueError(f"Invalid value for `on_difference`: {on_difference}")
             return False
 
-<<<<<<< HEAD
-        LOG.info(f"Environment validation passed")
+        LOG.info("Environment validation passed")
         return True
 
     def mars_requests(self, dates, use_grib_paramid=False, **kwargs):
@@ -234,8 +233,4 @@
 
                 result.append(r)
 
-        return result
-=======
-        LOG.info("Environment validation passed")
-        return True
->>>>>>> b226724a
+        return result