--- conflicted
+++ resolved
@@ -214,23 +214,11 @@
             The loaded forcings state.
         """
 
-<<<<<<< HEAD
-        sources = list(self.sources.keys())
-        combined_fields = self.sources[sources[0]].load_forcings_state(
-            variables=self.variables, dates=dates, current_state=current_state
-        )["fields"]
-        combined_mask = self.masks[sources[0]]
-        for source in sources[1:]:
-            mask = self.masks[source]
-            new_fields = self.sources[source].load_forcings_state(
-                variables=self.variables, dates=dates, current_state=current_state
-=======
         combined_fields = {}
 
         for source in self.sources.keys():
             source_state = self.sources[source].load_forcings_state(
-                variables=variables, dates=dates, current_state=current_state
->>>>>>> d5cf0113
+                variables=self.variables, dates=dates, current_state=current_state
             )["fields"]
             source_mask = self.masks[source]
 
