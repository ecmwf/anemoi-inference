# (C) Copyright 2025 Anemoi contributors.
#
# This software is licensed under the terms of the Apache Licence Version 2.0
# which can be obtained at http://www.apache.org/licenses/LICENSE-2.0.
#
# In applying this licence, ECMWF does not waive the privileges and immunities
# granted to it by virtue of its status as an intergovernmental organisation
# nor does it submit to any jurisdiction.


import logging
<<<<<<< HEAD
from collections import defaultdict
from typing import Iterable
from typing import List
from typing import Optional
from typing import Union
=======
from collections.abc import Iterable
>>>>>>> 03139092

import numpy as np

from anemoi.inference.input import Input
from anemoi.inference.inputs import create_input
from anemoi.inference.types import Date
from anemoi.inference.types import State

from . import input_registry

LOG = logging.getLogger(__name__)
STANDARD_KEYS = ["longitudes", "latitudes", "fields", "date"]


def _mask_and_combine_states(
    existing_state: State | None,
    new_state: State,
<<<<<<< HEAD
    mask: Union[np.ndarray, slice],
=======
    combined_mask: np.ndarray | slice,
    mask: np.ndarray,
>>>>>>> 03139092
    fields: Iterable[str],
) -> State:
    """Mask and combine two states.

    Existing can be None, in which case new_state masked is returned.

    Parameters
    ----------
    existing_state : State | None
        The state to be combined into.
    new_state : State
        The other state to combine.
    mask : np.ndarray
        The mask to apply to new_state.
    fields: Iterable[str]
        The fields to combine in the states

    Returns
    -------
    State
        The combined state
    """
    was_empty = existing_state is None or existing_state == {}
    existing_state = existing_state or {}

    for field in fields:
        if was_empty:
            existing_state[field] = new_state[field][..., mask]
        else:
            existing_state[field] = np.concatenate(
                [existing_state[field], new_state[field][..., mask]],
                axis=-1,
            )

    return existing_state


def _realise_mask(sli: slice | np.ndarray, state: dict) -> np.ndarray:
    """Realise a slice or array into an bool array based on the state shape.

    Parameters
    ----------
    sli : slice | np.ndarray
        The slice to realise.
    state : dict
        The state containing the data to slice.

    Returns
    -------
    np.ndarray
        The slice realised as a boolean array.
    """
    return np.ones(len(state["latitudes"]), dtype=bool)[sli]


def _extract_and_add_private_attributes(
    private_attributes: defaultdict[str, dict], state: State, name: str
) -> defaultdict[str, dict]:
    """Extract and add private attributes to the state.

    Will nest the attributes under the name provided, maintaining the original key.

    Parameters
    ----------
    private_attributes : defaultdict[str, dict]
        The dictionary to contain private attributes.
    state : State
        The state to which the attributes will be retrieved.
    name : str
        The name of the sub-state to record the attributes under.

    Returns
    -------
    defaultdict[str, dict]
        The updated private attributes dictionary.
    """

    for key in (k for k in state.keys() if k not in STANDARD_KEYS):
        private_attributes[key][name] = state[key]
    return private_attributes


@input_registry.register("cutout")
class Cutout(Input):
    """Combines one or more LAMs into a global source using cutouts."""

    # TODO: Does this need an ordering?

    def __init__(self, context, **sources: dict[str, dict]):
        """Create a cutout input from a list of sources.

        Parameters
        ----------
        context : dict
            The context runner.
        sources : dict of sources
            A dictionary of sources to combine.
        """
        super().__init__(context)

        self.sources: dict[str, Input] = {}
        self.masks: dict[str, np.ndarray | slice] = {}

        for src, cfg in sources.items():
            cfg = cfg.copy()
            if isinstance(cfg, str):
                mask = f"{src}/cutout_mask"
            else:
                mask = cfg.pop("mask", f"{src}/cutout_mask")

            self.sources[src] = create_input(context, cfg)

            if isinstance(mask, str):
                self.masks[src] = self.sources[src].checkpoint.load_supporting_array(mask)
            else:
                self.masks[src] = mask if mask is not None else slice(0, None)  # type: ignore

    def __repr__(self):
        """Return a string representation of the Cutout object."""
        return f"Cutout({self.sources})"

    def create_input_state(self, *, date: Date | None) -> State:
        """Create the input state for the given date.

        Parameters
        ----------
        date : Optional[Date]
            The date for which to create the input state.

        Returns
        -------
        State
            The created input state.
        """

        LOG.info(f"Concatenating states from {self.sources}")

        _mask_private_attributes = {}
        _private_attributes = defaultdict(dict)

        combined_state = {}

        for source in self.sources.keys():
            source_state = self.sources[source].create_input_state(date=date)
            source_mask = self.masks[source]

            _realised_mask = _realise_mask(source_mask, source_state)

            if len(_realised_mask) != len(
                source_state["latitudes"]
            ):  # Remove geography if mask modifies the number of points in state
                source_state.pop("_geography", None)

            current_length = len(combined_state.get("latitudes", []))
            _mask_private_attributes[source] = np.concatenate(
                (
                    np.zeros((current_length,), dtype=bool),
                    _realised_mask,
                ),
                axis=-1,
            )
            _private_attributes = _extract_and_add_private_attributes(_private_attributes, source_state, source)

            combined_state = _mask_and_combine_states(
                combined_state, source_state, source_mask, ["longitudes", "latitudes"]
            )
            combined_state["fields"] = _mask_and_combine_states(
                combined_state.get("fields", {}), source_state["fields"], source_mask, source_state["fields"].keys()
            )

            for key in STANDARD_KEYS:
                combined_state.setdefault(key, source_state[key])

        # Pad the masks to the total length of the combined state
        # then add them to the private attributes
        total_length = len(combined_state["latitudes"])
        for sub_mask in _mask_private_attributes:
            mask = _mask_private_attributes[sub_mask]
            _mask_private_attributes[sub_mask] = np.pad(mask, (0, total_length - len(mask)), constant_values=False)

        _private_attributes["_mask"] = _mask_private_attributes

        combined_state.update(_private_attributes)
        return combined_state

    def load_forcings_state(self, *, variables: list[str], dates: list[Date], current_state: State) -> State:
        """Load the forcings state for the given variables and dates.

        Parameters
        ----------
        variables : List[str]
            List of variables to load.
        dates : List[Date]
            List of dates for which to load the forcings.
        current_state : State
            The current state of the input.

        Returns
        -------
        State
            The loaded forcings state.
        """

        combined_fields = {}

        for source in self.sources.keys():
            source_state = self.sources[source].load_forcings_state(
                variables=variables, dates=dates, current_state=current_state
            )["fields"]
            source_mask = self.masks[source]

            combined_fields = _mask_and_combine_states(combined_fields, source_state, source_mask, source_state.keys())

        current_state["fields"] |= combined_fields
        return current_state<|MERGE_RESOLUTION|>--- conflicted
+++ resolved
@@ -9,15 +9,8 @@
 
 
 import logging
-<<<<<<< HEAD
 from collections import defaultdict
-from typing import Iterable
-from typing import List
-from typing import Optional
-from typing import Union
-=======
 from collections.abc import Iterable
->>>>>>> 03139092
 
 import numpy as np
 
@@ -35,12 +28,7 @@
 def _mask_and_combine_states(
     existing_state: State | None,
     new_state: State,
-<<<<<<< HEAD
-    mask: Union[np.ndarray, slice],
-=======
-    combined_mask: np.ndarray | slice,
-    mask: np.ndarray,
->>>>>>> 03139092
+    mask: np.ndarray | slice,
     fields: Iterable[str],
 ) -> State:
     """Mask and combine two states.
