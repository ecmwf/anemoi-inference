--- conflicted
+++ resolved
@@ -72,13 +72,8 @@
 
         input_state = dict(
             date=date,
-<<<<<<< HEAD
             latitudes=latitudes[self.grid_indices],
             longitudes=longitudes[self.grid_indices],
-=======
-            latitudes=self.latitudes,
-            longitudes=self.longitudes,
->>>>>>> 3e4c0b17
             fields=dict(),
         )
 
@@ -112,11 +107,6 @@
         data = np.squeeze(data, axis=2)
         # Reorder the dimensions to (variable, date, values)
         data = np.swapaxes(data, 0, 1)
-<<<<<<< HEAD
-        # apply reduction to `grid_indices`
-        data = data[..., self.grid_indices]
-        return data
-=======
         fields = {v: data[i] for i, v in enumerate(variables)}
 
         return dict(
@@ -125,7 +115,6 @@
             latitudes=self.latitudes,
             longitudes=self.longitudes,
         )
->>>>>>> 3e4c0b17
 
     def _load_dates(self, dates):
 
