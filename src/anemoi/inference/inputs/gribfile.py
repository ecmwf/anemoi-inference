--- conflicted
+++ resolved
@@ -22,9 +22,9 @@
 @input_registry.register("grib")
 @main_argument("path")
 class GribFileInput(GribInput):
-    """Handles grib files"""
-
-    trace_name = "grib file"
+    """
+    Handles grib files
+    """
 
     trace_name = "grib file"
 
@@ -35,10 +35,6 @@
     def create_input_state(self, *, date):
         return self._create_state(ekd.from_source("file", self.path), variables=None, date=date)
 
-<<<<<<< HEAD
-    def load_forcings(self, *, variables, dates):
-        return self._load_forcings(ekd.from_source("file", self.path), variables=variables, dates=dates)
-=======
     def load_forcings_state(self, *, variables, dates, current_state):
         return self._load_forcings_state(
             ekd.from_source("file", self.path), variables=variables, dates=dates, current_state=current_state
@@ -49,5 +45,4 @@
         data = self._find_variable(fields, variable)
         if len(data) == 0:
             return None
-        return data[0]
->>>>>>> 3e4c0b17
+        return data[0]