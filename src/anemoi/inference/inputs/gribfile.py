--- conflicted
+++ resolved
@@ -24,13 +24,8 @@
     Handles grib files
     """
 
-<<<<<<< HEAD
-    def __init__(self, context, path, *, use_grib_paramid=False, namer=None):
-        super().__init__(context, use_grib_paramid=use_grib_paramid, namer=namer)
-=======
     def __init__(self, context, path):
         super().__init__(context)
->>>>>>> 89c4d4c5
         self.path = path
 
     def create_input_state(self, *, date):
