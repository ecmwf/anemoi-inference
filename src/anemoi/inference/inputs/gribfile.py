--- conflicted
+++ resolved
@@ -16,14 +16,9 @@
 import earthkit.data as ekd
 
 from anemoi.inference.context import Context
-<<<<<<< HEAD
 from anemoi.inference.typings import Date
+from anemoi.inference.typings import ProcessorConfig
 from anemoi.inference.typings import State
-=======
-from anemoi.inference.types import Date
-from anemoi.inference.types import ProcessorConfig
-from anemoi.inference.types import State
->>>>>>> 4a1eab6b
 
 from ..decorators import main_argument
 from . import input_registry
