--- conflicted
+++ resolved
@@ -16,7 +16,6 @@
 from typing import Dict
 from typing import List
 from typing import Optional
-from typing import Set
 from typing import Union
 
 import earthkit.data as ekd
@@ -36,57 +35,6 @@
 LOG = logging.getLogger(__name__)
 
 
-<<<<<<< HEAD
-=======
-class NoMask:
-    """No mask to apply."""
-
-    def apply(self, field: FloatArray) -> FloatArray:
-        """Apply the mask.
-
-        Parameters
-        ----------
-        field : FloatArray
-            The field to which the mask is applied.
-
-        Returns
-        -------
-        FloatArray
-            The field with the mask applied.
-        """
-        return field
-
-
-class ApplyMask:
-    """Apply a mask to a field."""
-
-    def __init__(self, mask: Any) -> None:
-        """Initialize the ApplyMask.
-
-        Parameters
-        ----------
-        mask : Any
-            The mask to apply.
-        """
-        self.mask = mask
-
-    def apply(self, field: FloatArray) -> FloatArray:
-        """Apply the mask.
-
-        Parameters
-        ----------
-        field : FloatArray
-            The field to which the mask is applied.
-
-        Returns
-        -------
-        Any
-            The field with the mask applied.
-        """
-        return field[self.mask]
-
-
->>>>>>> 5e67015c
 class RulesNamer:
     """A namer that uses rules to generate names."""
 
@@ -291,66 +239,18 @@
         if len(fields) == 0:
             raise ValueError("No input fields provided")
 
-<<<<<<< HEAD
-        if date is None:
-            date = input_fields.order_by(valid_datetime="ascending")[-1].datetime()["valid_time"]
-            LOG.info(
-                "%s: `date` not provided, using the most recent date: %s", self.__class__.__name__, date.isoformat()
-            )
-
-        date = to_datetime(date)
-        dates = [date + h for h in self.checkpoint.lagged]
+        dates = sorted([to_datetime(d) for d in dates])
         date_to_index = {d.isoformat(): i for i, d in enumerate(dates)}
 
-        input_state = dict(date=date, latitudes=latitudes, longitudes=longitudes, fields=dict())
-        fields = input_state["fields"]
-
-        input_fields = self._filter_and_sort(input_fields, variables=variables, dates=dates, title="Create input state")
+        state = dict(date=dates[-1], latitudes=latitudes, longitudes=longitudes, fields=dict())
+
+        state_fields = state["fields"]
+
+        fields = self._filter_and_sort(fields, variables=variables, dates=dates, title="Create input state")
 
         if latitudes is None and longitudes is None:
             try:
-                input_state["latitudes"], input_state["longitudes"] = input_fields[0].grid_points()
-=======
-        # Newer checkpoints may have latitudes and longitudes
-        if latitudes is None:
-            latitudes = self.checkpoint.latitudes
-            if latitudes is not None:
-                LOG.info(
-                    "%s: using `latitudes` found in the checkpoint.",
-                    self.__class__.__name__,
-                )
-
-        if longitudes is None:
-            longitudes = self.checkpoint.longitudes
-            if longitudes is not None:
-                LOG.info(
-                    "%s: using `longitudes` found in the checkpoint.git.",
-                    self.__class__.__name__,
-                )
-
-        dates = sorted([to_datetime(d) for d in dates])
-        date_to_index = {d.isoformat(): i for i, d in enumerate(dates)}
-
-        state = dict(date=dates[-1], latitudes=latitudes, longitudes=longitudes, fields=dict())
-
-        state_fields = state["fields"]
-
-        fields = self._filter_and_sort(
-            fields,
-            variables=variables,
-            dates=dates,
-            title=title,
-        )
-        mask = self.checkpoint.grid_points_mask
-        mask = ApplyMask(mask) if mask is not None else NoMask()
-
-        check: Dict[str, Set[int]] = defaultdict(set)
-
-        for field in fields:
-
-            if state["latitudes"] is None:
-                state["latitudes"], state["longitudes"] = field.grid_points()
->>>>>>> 5e67015c
+                state["latitudes"], state["longitudes"] = fields[0].grid_points()
                 LOG.info(
                     "%s: using `latitudes` and `longitudes` from the first input field",
                     self.__class__.__name__,
@@ -363,8 +263,8 @@
                 latitudes = self.checkpoint.latitudes
                 longitudes = self.checkpoint.longitudes
                 if latitudes is not None and longitudes is not None:
-                    input_state["latitudes"] = latitudes
-                    input_state["longitudes"] = longitudes
+                    state["latitudes"] = latitudes
+                    state["longitudes"] = longitudes
                     LOG.info(
                         "%s: using `latitudes` and `longitudes` found in the checkpoint.",
                         self.__class__.__name__,
@@ -378,19 +278,13 @@
 
         check = defaultdict(set)
 
-        n_points = input_fields[0].to_numpy(dtype=dtype, flatten=flatten).size
-        for field in input_fields:
+        n_points = fields[0].to_numpy(dtype=dtype, flatten=flatten).size
+        for field in fields:
 
             name, valid_datetime = field.metadata("name"), field.metadata("valid_datetime")
-<<<<<<< HEAD
-            if name not in fields:
-                fields[name] = np.full(
-                    shape=(len(dates), n_points),
-=======
             if name not in state_fields:
                 state_fields[name] = np.full(
-                    shape=(len(dates), self.checkpoint.number_of_grid_points),
->>>>>>> 5e67015c
+                    shape=(len(dates), n_points),
                     fill_value=np.nan,
                     dtype=dtype,
                 )
@@ -398,11 +292,7 @@
             date_idx = date_to_index[valid_datetime]
 
             try:
-<<<<<<< HEAD
-                fields[name][date_idx] = field.to_numpy(dtype=dtype, flatten=flatten)
-=======
-                state_fields[name][date_idx] = mask.apply(field.to_numpy(dtype=dtype, flatten=flatten))
->>>>>>> 5e67015c
+                state_fields[name][date_idx] = field.to_numpy(dtype=dtype, flatten=flatten)
             except ValueError:
                 LOG.error(
                     "Error with field %s: expected shape=%s, got shape=%s", name, state_fields[name].shape, field.shape
@@ -437,12 +327,6 @@
 
         return state
 
-<<<<<<< HEAD
-        # for f in data:
-        #     LOG.info("Field %s %s", f.metadata("name"), f.metadata("valid_datetime"))
-        data = data.sel(name=variables, valid_datetime=valid_datetime).order_by(
-            name=variables, valid_datetime="ascending"
-=======
     def _create_input_state(
         self,
         input_fields: ekd.FieldList,
@@ -488,7 +372,6 @@
             dtype=dtype,
             flatten=flatten,
             title="Create input state",
->>>>>>> 5e67015c
         )
 
     def _load_forcings_state(
@@ -521,11 +404,6 @@
             LOG.info("Processing with %s", processor)
             fields = processor.process(fields)
 
-<<<<<<< HEAD
-        out_shape = (len(variables), len(dates), -1)
-        data = self._filter_and_sort(fields, variables=variables, dates=dates, title="Load forcings")
-        return data.to_numpy(dtype=np.float32, flatten=True).reshape(out_shape)
-=======
         return self._create_state(
             fields,
             variables=variables,
@@ -535,5 +413,4 @@
             dtype=np.float32,
             flatten=True,
             title="Load forcings state",
-        )
->>>>>>> 5e67015c
+        )