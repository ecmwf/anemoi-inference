# (C) Copyright 2024 Anemoi contributors.
#
# This software is licensed under the terms of the Apache Licence Version 2.0
# which can be obtained at http://www.apache.org/licenses/LICENSE-2.0.
#
# In applying this licence, ECMWF does not waive the privileges and immunities
# granted to it by virtue of its status as an intergovernmental organisation
# nor does it submit to any jurisdiction.


import logging
import re
from collections import defaultdict
from collections.abc import Callable
from typing import Any
<<<<<<< HEAD
from typing import Callable
from typing import Dict
from typing import List
from typing import Optional
=======
>>>>>>> c0f3ffd5

import earthkit.data as ekd
import numpy as np
from earthkit.data.indexing.fieldlist import FieldArray
from earthkit.data.utils.dates import to_datetime
from numpy.typing import DTypeLike

from anemoi.inference.context import Context
from anemoi.inference.types import Date
from anemoi.inference.types import FloatArray
from anemoi.inference.types import State

from ..checks import check_data
from ..input import Input

LOG = logging.getLogger(__name__)


class RulesNamer:
    """A namer that uses rules to generate names."""

    def __init__(self, rules: Any, default_namer: Callable[[Any, dict[str, Any]], str]) -> None:
        """Initialize the RulesNamer.

        Parameters
        ----------
        rules : List[List[Dict[str, Any], Dict[str, Any]]]
            The rules for naming.
        default_namer : Callable[[Any, Dict[str, Any]], str]
            The default namer to use if no rules match.
        """
        self.rules = rules
        self.default_namer = default_namer

    def __call__(self, field: Any, original_metadata: dict[str, Any]) -> str:
        """Generate a name for the field.

        Parameters
        ----------
        field : Any
            The field for which to generate a name.
        original_metadata : Dict[str, Any]
            The original metadata of the field.

        Returns
        -------
        str
            The generated name.
        """
        for rule in self.rules:
            assert len(rule) == 2, rule
            ok = True
            for k, v in rule[0].items():
                if original_metadata.get(k) != v:
                    ok = False
            if ok:
                return self.substitute(rule[1], field, original_metadata)

        return self.default_namer(field, original_metadata)

    def substitute(self, template: str, field: Any, original_metadata: dict[str, Any]) -> str:
        """Substitute placeholders in the template with metadata values.

        Parameters
        ----------
        template : str
            The template string with placeholders.
        field : Any
            The field for which to generate a name.
        original_metadata : Dict[str, Any]
            The original metadata of the field.

        Returns
        -------
        str
            The generated name with placeholders substituted.
        """
        matches = re.findall(r"\{(.+?)\}", template)
        matches = {m: original_metadata.get(m) for m in matches}
        return template.format(**matches)


class EkdInput(Input):
    """Handles earthkit-data FieldList as input."""

    def __init__(
        self,
        context: Context,
        *,
<<<<<<< HEAD
        namer: Optional[Any] = None,
=======
        namer: Any | None = None,
>>>>>>> c0f3ffd5
        **kwargs,
    ) -> None:
        """Initialize the EkdInput.

        Parameters
        ----------
        context : Any
            The context in which the input is used.
        pre_processors : Optional[List[ProcessorConfig]], default None
            Pre-processors to apply to the input
        namer : Optional[Union[Callable[[Any, Dict[str, Any]], str], Dict[str, Any]]]
            Optional namer for the input.
        """
        super().__init__(context, **kwargs)

        if isinstance(namer, dict):
            # TODO: a factory for namers
            assert "rules" in namer, namer
            assert len(namer) == 1, namer
            namer = RulesNamer(namer["rules"], self.checkpoint.default_namer())

        self._namer = namer if namer is not None else self.checkpoint.default_namer()
        assert callable(self._namer), type(self._namer)

<<<<<<< HEAD
    def _filter_and_sort(self, data: Any, *, dates: List[Any], title: str) -> Any:
=======
    def _filter_and_sort(self, data: Any, *, dates: list[Any], title: str) -> Any:
>>>>>>> c0f3ffd5
        """Filter and sort the data.

        Parameters
        ----------
        data : Any
            The data to filter and sort.
        dates : List[Any]
            The list of dates to select.
        title : str
            The title for logging.

        Returns
        -------
        Any
            The filtered and sorted data.
        """

        def _name(field: Any, _: Any, original_metadata: dict[str, Any]) -> str:
            return self._namer(field, original_metadata)

        data = FieldArray([f.clone(name=_name) for f in data])

        valid_datetime = [_.isoformat() for _ in dates]
        LOG.info("Selecting fields %s %s", len(data), valid_datetime)

        # for f in data:
        #     LOG.info("Field %s %s", f.metadata("name"), f.metadata("valid_datetime"))

        data = data.sel(name=self.variables, valid_datetime=valid_datetime).order_by(
            name=self.variables,
            valid_datetime="ascending",
        )

        check_data(title, data, self.variables, dates)

        return data

    def _find_variable(self, data: Any, name: str, **kwargs: Any) -> Any:
        """Find a variable in the data.

        Parameters
        ----------
        data : Any
            The data to search.
        name : str
            The name of the variable to find.
        **kwargs : Any
            Additional arguments for selecting the variable.

        Returns
        -------
        Any
            The selected variable.
        """

        def _name(field: Any, _: Any, original_metadata: dict[str, Any]) -> str:
            return self._namer(field, original_metadata)

        data = FieldArray([f.clone(name=_name) for f in data])
        return data.sel(name=name, **kwargs)

    def _create_state(
        self,
        fields: ekd.FieldList,
        *,
<<<<<<< HEAD
        dates: List[Date],
        latitudes: Optional[FloatArray] = None,
        longitudes: Optional[FloatArray] = None,
=======
        dates: list[Date],
        latitudes: FloatArray | None = None,
        longitudes: FloatArray | None = None,
>>>>>>> c0f3ffd5
        dtype: DTypeLike = np.float32,
        flatten: bool = True,
    ) -> State:
        """Create a state from an ekd.FieldList.

        Parameters
        ----------
        fields : ekd.FieldList
            The ekd fields.
        dates : List[Date]
            The dates for which to create the input state.
        latitudes : Optional[FloatArray]
            The latitudes.
        longitudes : Optional[FloatArray]
            The longitudes.
        dtype : DTypeLike
            The data type.
        flatten : bool
            Whether to flatten the data.

        Returns
        -------
        State
            The created input state.
        """
        fields = self.pre_process(fields)

        if len(fields) == 0:
            # return dict(date=dates[-1], latitudes=latitudes, longitudes=longitudes, fields=dict())
            raise ValueError("No input fields provided")

        dates = sorted([to_datetime(d) for d in dates])
        date_to_index = {d.isoformat(): i for i, d in enumerate(dates)}

        state = dict(date=dates[-1], latitudes=latitudes, longitudes=longitudes, fields=dict())

        state_fields = state["fields"]

        fields = self._filter_and_sort(fields, dates=dates, title="Create input state")

        if latitudes is None and longitudes is None:
            try:
                state["latitudes"], state["longitudes"] = fields[0].grid_points()
                LOG.info(
                    "%s: using `latitudes` and `longitudes` from the first input field",
                    self.__class__.__name__,
                )
            except Exception as e:
                LOG.info(
                    "%s: could not get `latitudes` and `longitudes` from the input fields.",
                    self.__class__.__name__,
                )
                latitudes = self.checkpoint.latitudes
                longitudes = self.checkpoint.longitudes
                if latitudes is not None and longitudes is not None:
                    state["latitudes"] = latitudes
                    state["longitudes"] = longitudes
                    LOG.info(
                        "%s: using `latitudes` and `longitudes` found in the checkpoint.",
                        self.__class__.__name__,
                    )
                else:
                    LOG.error(
                        "%s: could not find `latitudes` and `longitudes` in the input fields or the checkpoint.",
                        self.__class__.__name__,
                    )
                    raise e

        check = defaultdict(set)

        n_points = fields[0].to_numpy(dtype=dtype, flatten=flatten).size
        for field in fields:
            name, valid_datetime = field.metadata("name"), field.metadata("valid_datetime")
            if name not in state_fields:
                state_fields[name] = np.full(
                    shape=(len(dates), n_points),
                    fill_value=np.nan,
                    dtype=dtype,
                )

            date_idx = date_to_index[valid_datetime]

            try:
                state_fields[name][date_idx] = field.to_numpy(dtype=dtype, flatten=flatten)
            except ValueError:
                LOG.error(
                    "Error with field %s: expected shape=%s, got shape=%s", name, state_fields[name].shape, field.shape
                )
                LOG.error("dates %s", dates)
                LOG.error("number_of_grid_points %s", self.checkpoint.number_of_grid_points)
                raise

            if date_idx in check[name]:
                LOG.error("Duplicate dates for %s: %s", name, date_idx)
                LOG.error("Expected %s", list(date_to_index.keys()))
                LOG.error("Got %s", list(check[name]))
                raise ValueError(f"Duplicate dates for {name}")

            check[name].add(date_idx)

        for name, idx in check.items():
            if len(idx) != len(dates):
                LOG.error("Missing dates for %s: %s", name, idx)
                LOG.error("Expected %s", list(date_to_index.keys()))
                LOG.error("Got %s", list(idx))
                raise ValueError(f"Missing dates for {name}")

        if self.context.trace:
            for name in check.keys():
                self.context.trace.from_input(name, self)

        # This is our chance to communicate output object
        # This is useful for GRIB that requires a template field
        # to be used as output
        self.set_private_attributes(state, fields)

        state["_input"] = self

        return state

    def _create_input_state(
        self,
        input_fields: ekd.FieldList,
        *,
        date: Date | None = None,
        variables: list[str] | None = None,
        latitudes: FloatArray | None = None,
        longitudes: FloatArray | None = None,
        dtype: DTypeLike = np.float32,
        flatten: bool = True,
    ) -> State:
        """Create the input state.

        Parameters
        ----------
        input_fields : ekd.FieldList
            The input fields.
        date : Date
            The date for which to create the input state.
        variables : Optional[List[str]]
            List of variables.
        latitudes : Optional[FloatArray]
            The latitudes.
        longitudes : Optional[FloatArray]
            The longitudes.
        dtype : DTypeLike
            The data type.
        flatten : bool
            Whether to flatten the data.

        Returns
        -------
        State
            The created input state.
        """
        if date is None:
            date = input_fields.order_by(valid_datetime="ascending")[-1].datetime()["valid_time"]
            LOG.info(
                "%s: `date` not provided, using the most recent date: %s", self.__class__.__name__, date.isoformat()
            )

        dates = [date + h for h in self.checkpoint.lagged]

        return self._create_state(
            input_fields,
            dates=dates,
            latitudes=latitudes,
            longitudes=longitudes,
            dtype=dtype,
            flatten=flatten,
        )

<<<<<<< HEAD
    def _load_forcings_state(self, fields: ekd.FieldList, *, dates: List[Date], current_state: State) -> State:
=======
    def _load_forcings_state(self, fields: ekd.FieldList, *, dates: list[Date], current_state: State) -> State:
>>>>>>> c0f3ffd5
        """Load the forcings state.

        Parameters
        ----------
        fields : ekd.FieldList
            The fields to load.
        dates : List[Any]
            The list of dates to load.
        current_state : Dict[str, Any]
            The current state.

        Returns
        -------
        State
            The loaded forcings state.
        """
        return self._create_state(
            fields,
            dates=dates,
            latitudes=current_state["latitudes"],
            longitudes=current_state["longitudes"],
            dtype=np.float32,
            flatten=True,
<<<<<<< HEAD
        )
=======
        )

    def set_private_attributes(self, state: State, fields: ekd.FieldList) -> None:  # type: ignore
        """Set private attributes to the state.

        Provides geography information if available retrieved from the fields.
        """
        geography_information = {}

        def get_geography_info(key: str) -> str | None:
            try:
                combo = list(getattr(f.metadata().geography, key, lambda: None)() for f in fields)
            except NotImplementedError:  # Issue with earthkit.data throwing error here
                return None
            if len(set(map(str, combo))) == 1 and combo[0] != "None":
                return combo[0]
            return None

        if area := get_geography_info("mars_area"):
            geography_information["area"] = area
        if grid := get_geography_info("mars_grid"):
            geography_information["grid"] = grid

        if geography_information:
            state["_geography"] = geography_information
>>>>>>> c0f3ffd5
<|MERGE_RESOLUTION|>--- conflicted
+++ resolved
@@ -13,13 +13,6 @@
 from collections import defaultdict
 from collections.abc import Callable
 from typing import Any
-<<<<<<< HEAD
-from typing import Callable
-from typing import Dict
-from typing import List
-from typing import Optional
-=======
->>>>>>> c0f3ffd5
 
 import earthkit.data as ekd
 import numpy as np
@@ -109,11 +102,7 @@
         self,
         context: Context,
         *,
-<<<<<<< HEAD
-        namer: Optional[Any] = None,
-=======
         namer: Any | None = None,
->>>>>>> c0f3ffd5
         **kwargs,
     ) -> None:
         """Initialize the EkdInput.
@@ -138,11 +127,7 @@
         self._namer = namer if namer is not None else self.checkpoint.default_namer()
         assert callable(self._namer), type(self._namer)
 
-<<<<<<< HEAD
-    def _filter_and_sort(self, data: Any, *, dates: List[Any], title: str) -> Any:
-=======
     def _filter_and_sort(self, data: Any, *, dates: list[Any], title: str) -> Any:
->>>>>>> c0f3ffd5
         """Filter and sort the data.
 
         Parameters
@@ -208,15 +193,9 @@
         self,
         fields: ekd.FieldList,
         *,
-<<<<<<< HEAD
-        dates: List[Date],
-        latitudes: Optional[FloatArray] = None,
-        longitudes: Optional[FloatArray] = None,
-=======
         dates: list[Date],
         latitudes: FloatArray | None = None,
         longitudes: FloatArray | None = None,
->>>>>>> c0f3ffd5
         dtype: DTypeLike = np.float32,
         flatten: bool = True,
     ) -> State:
@@ -389,11 +368,7 @@
             flatten=flatten,
         )
 
-<<<<<<< HEAD
-    def _load_forcings_state(self, fields: ekd.FieldList, *, dates: List[Date], current_state: State) -> State:
-=======
     def _load_forcings_state(self, fields: ekd.FieldList, *, dates: list[Date], current_state: State) -> State:
->>>>>>> c0f3ffd5
         """Load the forcings state.
 
         Parameters
@@ -417,9 +392,6 @@
             longitudes=current_state["longitudes"],
             dtype=np.float32,
             flatten=True,
-<<<<<<< HEAD
-        )
-=======
         )
 
     def set_private_attributes(self, state: State, fields: ekd.FieldList) -> None:  # type: ignore
@@ -444,5 +416,4 @@
             geography_information["grid"] = grid
 
         if geography_information:
-            state["_geography"] = geography_information
->>>>>>> c0f3ffd5
+            state["_geography"] = geography_information