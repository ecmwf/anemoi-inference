# (C) Copyright 2024 Anemoi contributors.
#
# This software is licensed under the terms of the Apache Licence Version 2.0
# which can be obtained at http://www.apache.org/licenses/LICENSE-2.0.
#
# In applying this licence, ECMWF does not waive the privileges and immunities
# granted to it by virtue of its status as an intergovernmental organisation
# nor does it submit to any jurisdiction.


import logging
import re
from collections import defaultdict

import numpy as np
from earthkit.data.indexing.fieldlist import FieldArray
from earthkit.data.utils.dates import to_datetime

from ..checks import check_data
from ..input import Input

LOG = logging.getLogger(__name__)


class NoMask:
    """No mask to apply"""

    def apply(self, field):
        return field


class ApplyMask:
    """Apply a mask to a field"""

    def __init__(self, mask):
        self.mask = mask

    def apply(self, field):
        return field[self.mask]


class RulesNamer:
    """A namer that uses rules to generate names"""

    def __init__(self, rules, default_namer):
        self.rules = rules
        self.default_namer = default_namer

    def __call__(self, field, original_metadata):
        for rule in self.rules:
            assert len(rule) == 2, rule
            ok = True
            for k, v in rule[0].items():
                if original_metadata.get(k) != v:
                    ok = False
            if ok:
                return self.substitute(rule[1], field, original_metadata)

        return self.default_namer(field, original_metadata)

    def substitute(self, template, field, original_metadata):
        matches = re.findall(r"\{(.+?)\}", template)
        matches = {m: original_metadata.get(m) for m in matches}
        return template.format(**matches)


class EkdInput(Input):
    """Handles earthkit-data FieldList as input"""

    def __init__(self, context, *, namer=None):
        super().__init__(context)

        if isinstance(namer, dict):
            # TODO: a factory for namers
            assert "rules" in namer, namer
            assert len(namer) == 1, namer
            namer = RulesNamer(namer["rules"], self.checkpoint.default_namer())

        self._namer = namer if namer is not None else self.checkpoint.default_namer()
        assert callable(self._namer), type(self._namer)

    def _create_state(
        self,
        input_fields,
        *,
        variables=None,
        date=None,
        latitudes=None,
        longitudes=None,
        dtype=np.float32,
        flatten=True,
    ):

        for processor in self.context.pre_processors:
            LOG.info("Processing with %s", processor)
            input_fields = processor.process(input_fields)

        if variables is None:
            variables = self.checkpoint.variables_from_input(include_forcings=True)

        if len(input_fields) == 0:
            raise ValueError("No input fields provided")

        # Newer checkpoints may have latitudes and longitudes
        if latitudes is None:
            latitudes = self.checkpoint.latitudes
            if latitudes is not None:
                LOG.info(
                    "%s: using `latitudes` found in the checkpoint.",
                    self.__class__.__name__,
                )

        if longitudes is None:
            longitudes = self.checkpoint.longitudes
            if longitudes is not None:
                LOG.info(
                    "%s: using `longitudes` found in the checkpoint.git.",
                    self.__class__.__name__,
                )

        if date is None:
            date = input_fields.order_by(valid_datetime="ascending")[-1].datetime()["valid_time"]
            LOG.info(
                "%s: `date` not provided, using the most recent date: %s", self.__class__.__name__, date.isoformat()
            )

        date = to_datetime(date)
        dates = [date + h for h in self.checkpoint.lagged]
        date_to_index = {d.isoformat(): i for i, d in enumerate(dates)}

        input_state = dict(date=date, latitudes=latitudes, longitudes=longitudes, fields=dict())

        fields = input_state["fields"]

        input_fields = self._filter_and_sort(input_fields, variables=variables, dates=dates, title="Create input state")
        mask = self.checkpoint.grid_points_mask
        mask = ApplyMask(mask) if mask is not None else NoMask()

        check = defaultdict(set)

        for field in input_fields:

            if input_state["latitudes"] is None:
                input_state["latitudes"], input_state["longitudes"] = field.grid_points()
                LOG.info(
                    "%s: using `latitudes` and `longitudes` from the first input field",
                    self.__class__.__name__,
                )

            name, valid_datetime = field.metadata("name"), field.metadata("valid_datetime")
            if name not in fields:
                fields[name] = np.full(
                    shape=(len(dates), self.checkpoint.number_of_grid_points),
                    fill_value=np.nan,
                    dtype=dtype,
                )

            date_idx = date_to_index[valid_datetime]

            try:
                fields[name][date_idx] = mask.apply(field.to_numpy(dtype=dtype, flatten=flatten))
            except ValueError:
                LOG.error("Error with field %s: expected shape=%s, got shape=%s", name, fields[name].shape, field.shape)
                LOG.error("dates %s", dates)
                LOG.error("number_of_grid_points %s", self.checkpoint.number_of_grid_points)
                raise

            if date_idx in check[name]:
                LOG.error("Duplicate dates for %s: %s", name, date_idx)
                LOG.error("Expected %s", list(date_to_index.keys()))
                LOG.error("Got %s", list(check[name]))
                raise ValueError(f"Duplicate dates for {name}")

            check[name].add(date_idx)

        for name, idx in check.items():
            if len(idx) != len(dates):
                LOG.error("Missing dates for %s: %s", name, idx)
                LOG.error("Expected %s", list(date_to_index.keys()))
                LOG.error("Got %s", list(idx))
                raise ValueError(f"Missing dates for {name}")

        if self.context.trace:
            for name in check.items():
                self.context.trace.from_input(name, self)

        # This is our chance to communicate output object
        # This is useful for GRIB that requires a template field
        # to be used as output
        self.set_private_attributes(input_state, input_fields)

        return input_state

    def _filter_and_sort(self, data, *, variables, dates, title):

        def _name(field, _, original_metadata):
            return self._namer(field, original_metadata)

        data = FieldArray([f.clone(name=_name) for f in data])

        valid_datetime = [_.isoformat() for _ in dates]
        LOG.info("Selecting fields %s %s", len(data), valid_datetime)

        # for f in data:
        #     LOG.info("Field %s %s", f.metadata("name"), f.metadata("valid_datetime"))

        data = data.sel(name=variables, valid_datetime=valid_datetime).order_by(
            name=variables, valid_datetime="ascending"
        )

        # for f in data:
        #     LOG.info("Field %s %s", f.metadata("name"), f.metadata("valid_datetime"))

        check_data(title, data, variables, dates)

        return data

    def _find_variable(self, data, name, **kwargs):
        def _name(field, _, original_metadata):
            return self._namer(field, original_metadata)

        data = FieldArray([f.clone(name=_name) for f in data])
        return data.sel(name=name, **kwargs)

<<<<<<< HEAD
    def _load_forcings(self, fields, variables, dates):

        for processor in self.context.pre_processors:
            LOG.info("Processing with %s", processor)
            fields = processor.process(fields)

        data = self._filter_and_sort(fields, variables=variables, dates=dates, title="Load forcings")
        return data.to_numpy(dtype=np.float32, flatten=True).reshape(len(variables), len(dates), -1)
=======
    def _load_forcings_state(self, fields, variables, dates, current_state):
        return self._create_state(
            fields,
            variables=variables,
            date=dates,
            latitudes=current_state["latitudes"],
            longitudes=current_state["longitudes"],
            dtype=np.float32,
            flatten=True,
        )
>>>>>>> 3e4c0b17
<|MERGE_RESOLUTION|>--- conflicted
+++ resolved
@@ -222,17 +222,12 @@
         data = FieldArray([f.clone(name=_name) for f in data])
         return data.sel(name=name, **kwargs)
 
-<<<<<<< HEAD
-    def _load_forcings(self, fields, variables, dates):
+    def _load_forcings_state(self, fields, variables, dates, current_state):
 
         for processor in self.context.pre_processors:
             LOG.info("Processing with %s", processor)
             fields = processor.process(fields)
 
-        data = self._filter_and_sort(fields, variables=variables, dates=dates, title="Load forcings")
-        return data.to_numpy(dtype=np.float32, flatten=True).reshape(len(variables), len(dates), -1)
-=======
-    def _load_forcings_state(self, fields, variables, dates, current_state):
         return self._create_state(
             fields,
             variables=variables,
@@ -241,5 +236,4 @@
             longitudes=current_state["longitudes"],
             dtype=np.float32,
             flatten=True,
-        )
->>>>>>> 3e4c0b17
+        )