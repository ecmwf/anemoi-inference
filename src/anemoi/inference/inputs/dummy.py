--- conflicted
+++ resolved
@@ -14,11 +14,6 @@
 """
 
 import logging
-<<<<<<< HEAD
-from typing import List
-from typing import Optional
-=======
->>>>>>> c0f3ffd5
 
 import earthkit.data as ekd
 import numpy as np
@@ -40,9 +35,6 @@
 
     trace_name = "dummy"
 
-<<<<<<< HEAD
-    def create_input_state(self, *, date: Optional[Date]) -> State:
-=======
     def __init__(self, context, **kwargs) -> None:
         """Initialize the DummyInput.
 
@@ -55,7 +47,6 @@
         super().__init__(context, **kwargs)
 
     def create_input_state(self, *, date: Date | None) -> State:
->>>>>>> c0f3ffd5
         """Create the input state for the given date.
 
         Parameters
@@ -73,11 +64,7 @@
         dates = [date + h for h in self.checkpoint.lagged]
         return self._create_input_state(self._fields(dates, self.variables), variables=None, date=date)
 
-<<<<<<< HEAD
-    def load_forcings_state(self, *, dates: List[Date], current_state: State) -> State:
-=======
     def load_forcings_state(self, *, dates: list[Date], current_state: State) -> State:
->>>>>>> c0f3ffd5
         """Load the forcings state for the given variables and dates.
 
         Parameters
@@ -98,11 +85,7 @@
             current_state=current_state,
         )
 
-<<<<<<< HEAD
-    def _fields(self, dates: List[Date], variables) -> ekd.FieldList:
-=======
     def _fields(self, dates: list[Date], variables) -> ekd.FieldList:
->>>>>>> c0f3ffd5
         """Generate fields for the given dates and variables.
 
         Parameters
