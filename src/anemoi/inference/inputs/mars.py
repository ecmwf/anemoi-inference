# (C) Copyright 2024 Anemoi contributors.
#
# This software is licensed under the terms of the Apache Licence Version 2.0
# which can be obtained at http://www.apache.org/licenses/LICENSE-2.0.
#
# In applying this licence, ECMWF does not waive the privileges and immunities
# granted to it by virtue of its status as an intergovernmental organisation
# nor does it submit to any jurisdiction.


import logging

from earthkit.data.utils.dates import to_datetime

from . import input_registry
from .grib import GribInput

LOG = logging.getLogger(__name__)


def rounded_area(area):
    try:
        surface = (area[0] - area[2]) * (area[3] - area[1]) / 180 / 360
        if surface > 0.98:
            return [90, 0.0, -90, 360]
    except TypeError:
        pass
    return area


def grid_is_valid(grid):
    if grid is None:
        return False

    if isinstance(grid, str):
        return True

    try:
        [float(x) for x in grid]
        return True
    except TypeError:
        return False


def area_is_valid(area):

    if area is None:
        return False

    if len(area) != 4:
        return False

    try:
        [float(x) for x in area]
        return True
    except TypeError:
        return False


def postproc(grid, area):
    pproc = dict()
    if grid_is_valid(grid):
        pproc["grid"] = grid

    if area_is_valid(area):
        pproc["area"] = rounded_area(area)

    return pproc


def retrieve(requests, grid, area, patch=None, **kwargs):
    import earthkit.data as ekd

    def _(r):
        mars = r.copy()
        for k, v in r.items():
            if isinstance(v, (list, tuple)):
                mars[k] = "/".join(str(x) for x in v)
            else:
                mars[k] = str(v)

        return ",".join(f"{k}={v}" for k, v in mars.items())

    pproc = postproc(grid, area)

    result = ekd.from_source("empty")
    for r in requests:

        r.update(pproc)
        r.update(kwargs)

<<<<<<< HEAD
        if patch:
            r = patch(r)

        LOG.debug("%s", _(r))
=======
        if (
            r.get("class", "od") == "od"
            and r.get("type") == "fc"
            and r.get("stream") == "oper"
            and r["time"] in ("0600", "1800")
        ):

            r["stream"] = "scda"

        LOG.info("MarsInput: REQUEST  %r", r)
>>>>>>> 3e4c0b17

        result += ekd.from_source("mars", r)

    return result


@input_registry.register("mars")
class MarsInput(GribInput):
    """Get input fields from MARS"""

    trace_name = "mars"

<<<<<<< HEAD
    def __init__(self, context, *, namer=None, patches=None, **kwargs):
=======
    def __init__(self, context, *, namer=None, **kwargs):
>>>>>>> 3e4c0b17
        super().__init__(context, namer=namer)
        self.variables = self.checkpoint.variables_from_input(include_forcings=False)
<<<<<<< HEAD
        self.kwargs = kwargs
        self.patches = patches or []
=======
        self.request = kwargs

        self.request.setdefault("class", "od")
        self.request.setdefault("stream", "oper")
        self.request.setdefault("expver", "0001")
        # self.request.setdefault('type', 'an')
>>>>>>> 3e4c0b17

    def create_input_state(self, *, date):
        if date is None:
            date = to_datetime(-1)
            LOG.warning("MarsInput: `date` parameter not provided, using yesterday's date: %s", date)

        date = to_datetime(date)

        return self._create_state(
            self.retrieve(
                self.variables,
                [date + h for h in self.checkpoint.lagged],
            ),
            variables=self.variables,
            date=date,
        )

    def retrieve(self, variables, dates):

        requests = self.checkpoint.mars_requests(
            variables=variables,
            dates=dates,
            use_grib_paramid=self.context.use_grib_paramid,
            patch_request=self.context.patch_data_request,
        )

        if not requests:
            raise ValueError("No requests for %s (%s)" % (variables, dates))

<<<<<<< HEAD
        kwargs = self.kwargs.copy()
        kwargs.setdefault("expver", "0001")
=======
        return retrieve(requests, self.checkpoint.grid, self.checkpoint.area, **self.request)
>>>>>>> 3e4c0b17

        return retrieve(requests, self.checkpoint.grid, self.checkpoint.area, self.patch, **kwargs)

<<<<<<< HEAD
    def load_forcings(self, variables, dates):
        return self._load_forcings(self.retrieve(variables, dates), variables, dates)

    def patch(self, request):
        for match, keys in self.patches:
            if all(request.get(k) == v for k, v in match.items()):
                request.update(keys)

        return request
=======
    def load_forcings_state(self, *, variables, dates, current_state):
        return self._load_forcings_state(
            self.retrieve(variables, dates), variables=variables, dates=dates, current_state=current_state
        )
>>>>>>> 3e4c0b17
<|MERGE_RESOLUTION|>--- conflicted
+++ resolved
@@ -89,23 +89,7 @@
         r.update(pproc)
         r.update(kwargs)
 
-<<<<<<< HEAD
-        if patch:
-            r = patch(r)
-
         LOG.debug("%s", _(r))
-=======
-        if (
-            r.get("class", "od") == "od"
-            and r.get("type") == "fc"
-            and r.get("stream") == "oper"
-            and r["time"] in ("0600", "1800")
-        ):
-
-            r["stream"] = "scda"
-
-        LOG.info("MarsInput: REQUEST  %r", r)
->>>>>>> 3e4c0b17
 
         result += ekd.from_source("mars", r)
 
@@ -118,24 +102,12 @@
 
     trace_name = "mars"
 
-<<<<<<< HEAD
+    trace_name = "mars"
+
     def __init__(self, context, *, namer=None, patches=None, **kwargs):
-=======
-    def __init__(self, context, *, namer=None, **kwargs):
->>>>>>> 3e4c0b17
         super().__init__(context, namer=namer)
         self.variables = self.checkpoint.variables_from_input(include_forcings=False)
-<<<<<<< HEAD
         self.kwargs = kwargs
-        self.patches = patches or []
-=======
-        self.request = kwargs
-
-        self.request.setdefault("class", "od")
-        self.request.setdefault("stream", "oper")
-        self.request.setdefault("expver", "0001")
-        # self.request.setdefault('type', 'an')
->>>>>>> 3e4c0b17
 
     def create_input_state(self, *, date):
         if date is None:
@@ -165,28 +137,7 @@
         if not requests:
             raise ValueError("No requests for %s (%s)" % (variables, dates))
 
-<<<<<<< HEAD
-        kwargs = self.kwargs.copy()
-        kwargs.setdefault("expver", "0001")
-=======
-        return retrieve(requests, self.checkpoint.grid, self.checkpoint.area, **self.request)
->>>>>>> 3e4c0b17
+        return retrieve(requests, self.checkpoint.grid, self.checkpoint.area, expver="0001", **self.kwargs)
 
-        return retrieve(requests, self.checkpoint.grid, self.checkpoint.area, self.patch, **kwargs)
-
-<<<<<<< HEAD
     def load_forcings(self, variables, dates):
-        return self._load_forcings(self.retrieve(variables, dates), variables, dates)
-
-    def patch(self, request):
-        for match, keys in self.patches:
-            if all(request.get(k) == v for k, v in match.items()):
-                request.update(keys)
-
-        return request
-=======
-    def load_forcings_state(self, *, variables, dates, current_state):
-        return self._load_forcings_state(
-            self.retrieve(variables, dates), variables=variables, dates=dates, current_state=current_state
-        )
->>>>>>> 3e4c0b17
+        return self._load_forcings(self.retrieve(variables, dates), variables, dates)