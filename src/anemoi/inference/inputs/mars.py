# (C) Copyright 2024 Anemoi contributors.
#
# This software is licensed under the terms of the Apache Licence Version 2.0
# which can be obtained at http://www.apache.org/licenses/LICENSE-2.0.
#
# In applying this licence, ECMWF does not waive the privileges and immunities
# granted to it by virtue of its status as an intergovernmental organisation
# nor does it submit to any jurisdiction.


import logging

from earthkit.data.utils.dates import to_datetime

from . import input_registry
from .grib import GribInput

LOG = logging.getLogger(__name__)


def rounded_area(area):
    try:
        surface = (area[0] - area[2]) * (area[3] - area[1]) / 180 / 360
        if surface > 0.98:
            return [90, 0.0, -90, 360]
    except TypeError:
        pass
    return area


def grid_is_valid(grid):
    if grid is None:
        return False

    if isinstance(grid, str):
        return True

    try:
        [float(x) for x in grid]
        return True
    except TypeError:
        return False


def area_is_valid(area):

    if area is None:
        return False

    if len(area) != 4:
        return False

    try:
        [float(x) for x in area]
        return True
    except TypeError:
        return False


def postproc(grid, area):
    pproc = dict()
    if grid_is_valid(grid):
        pproc["grid"] = grid

    if area_is_valid(area):
        pproc["area"] = rounded_area(area)

    return pproc


def retrieve(requests, grid, area, patch=None, **kwargs):
    import earthkit.data as ekd

    def _(r):
        mars = r.copy()
        for k, v in r.items():
            if isinstance(v, (list, tuple)):
                mars[k] = "/".join(str(x) for x in v)
            else:
                mars[k] = str(v)

        return ",".join(f"{k}={v}" for k, v in mars.items())

    pproc = postproc(grid, area)

    result = ekd.from_source("empty")
    for r in requests:

        r.update(pproc)
        r.update(kwargs)

<<<<<<< HEAD
        if (
            r.get("class", "od") == "od"
            and r.get("type") == "fc"
            and r.get("stream") == "oper"
            and r["time"] in ("0600", "1800")
        ):

            r["stream"] = "scda"

        LOG.info("MarsInput: REQUEST  %r", r)
=======
        if patch:
            r = patch(r)

        LOG.debug("%s", _(r))
>>>>>>> 9e240fa5

        result += ekd.from_source("mars", r)

    return result


@input_registry.register("mars")
class MarsInput(GribInput):
    """Get input fields from MARS"""

    trace_name = "mars"

<<<<<<< HEAD
    def __init__(self, context, *, namer=None, **kwargs):
=======
    def __init__(self, context, *, namer=None, patches=None, **kwargs):
>>>>>>> 9e240fa5
        super().__init__(context, namer=namer)
        self.variables = self.checkpoint.variables_from_input(include_forcings=False)
<<<<<<< HEAD
        self.request = kwargs

        self.request.setdefault("class", "od")
        self.request.setdefault("stream", "oper")
        self.request.setdefault("expver", "0001")
        # self.request.setdefault('type', 'an')
=======
        self.kwargs = kwargs
        self.patches = patches or []
>>>>>>> 9e240fa5

    def create_input_state(self, *, date):
        if date is None:
            date = to_datetime(-1)
            LOG.warning("MarsInput: `date` parameter not provided, using yesterday's date: %s", date)

        date = to_datetime(date)

        return self._create_state(
            self.retrieve(
                self.variables,
                [date + h for h in self.checkpoint.lagged],
            ),
            variables=self.variables,
            date=date,
        )

    def retrieve(self, variables, dates):

        requests = self.checkpoint.mars_requests(
            variables=variables,
            dates=dates,
            use_grib_paramid=self.context.use_grib_paramid,
            patch_request=self.context.patch_data_request,
        )

        if not requests:
            raise ValueError("No requests for %s (%s)" % (variables, dates))

<<<<<<< HEAD
        return retrieve(requests, self.checkpoint.grid, self.checkpoint.area, **self.request)
=======
        kwargs = self.kwargs.copy()
        kwargs.setdefault("expver", "0001")
>>>>>>> 9e240fa5

        return retrieve(requests, self.checkpoint.grid, self.checkpoint.area, self.patch, **kwargs)

<<<<<<< HEAD
    def load_forcings_state(self, *, variables, dates, current_state):
        return self._load_forcings_state(
            self.retrieve(variables, dates), variables=variables, dates=dates, current_state=current_state
        )
=======
    def load_forcings(self, variables, dates):
        return self._load_forcings(self.retrieve(variables, dates), variables, dates)

    def patch(self, request):
        for match, keys in self.patches:
            if all(request.get(k) == v for k, v in match.items()):
                request.update(keys)

        return request
>>>>>>> 9e240fa5
<|MERGE_RESOLUTION|>--- conflicted
+++ resolved
@@ -89,23 +89,10 @@
         r.update(pproc)
         r.update(kwargs)
 
-<<<<<<< HEAD
-        if (
-            r.get("class", "od") == "od"
-            and r.get("type") == "fc"
-            and r.get("stream") == "oper"
-            and r["time"] in ("0600", "1800")
-        ):
-
-            r["stream"] = "scda"
-
-        LOG.info("MarsInput: REQUEST  %r", r)
-=======
         if patch:
             r = patch(r)
 
         LOG.debug("%s", _(r))
->>>>>>> 9e240fa5
 
         result += ekd.from_source("mars", r)
 
@@ -118,24 +105,11 @@
 
     trace_name = "mars"
 
-<<<<<<< HEAD
-    def __init__(self, context, *, namer=None, **kwargs):
-=======
     def __init__(self, context, *, namer=None, patches=None, **kwargs):
->>>>>>> 9e240fa5
         super().__init__(context, namer=namer)
         self.variables = self.checkpoint.variables_from_input(include_forcings=False)
-<<<<<<< HEAD
-        self.request = kwargs
-
-        self.request.setdefault("class", "od")
-        self.request.setdefault("stream", "oper")
-        self.request.setdefault("expver", "0001")
-        # self.request.setdefault('type', 'an')
-=======
         self.kwargs = kwargs
         self.patches = patches or []
->>>>>>> 9e240fa5
 
     def create_input_state(self, *, date):
         if date is None:
@@ -165,28 +139,12 @@
         if not requests:
             raise ValueError("No requests for %s (%s)" % (variables, dates))
 
-<<<<<<< HEAD
-        return retrieve(requests, self.checkpoint.grid, self.checkpoint.area, **self.request)
-=======
         kwargs = self.kwargs.copy()
         kwargs.setdefault("expver", "0001")
->>>>>>> 9e240fa5
 
         return retrieve(requests, self.checkpoint.grid, self.checkpoint.area, self.patch, **kwargs)
 
-<<<<<<< HEAD
     def load_forcings_state(self, *, variables, dates, current_state):
         return self._load_forcings_state(
             self.retrieve(variables, dates), variables=variables, dates=dates, current_state=current_state
         )
-=======
-    def load_forcings(self, variables, dates):
-        return self._load_forcings(self.retrieve(variables, dates), variables, dates)
-
-    def patch(self, request):
-        for match, keys in self.patches:
-            if all(request.get(k) == v for k, v in match.items()):
-                request.update(keys)
-
-        return request
->>>>>>> 9e240fa5
