--- conflicted
+++ resolved
@@ -330,14 +330,9 @@
 
         if "constant_fields" in self._metadata.dataset:
             for name in self._metadata.dataset.constant_fields:
-<<<<<<< HEAD
-                if name in result:
-                    result[name]["constant_in_time"] = True
-=======
                 if name not in result:
                     continue
                 result[name]["constant_in_time"] = True
->>>>>>> c02c45aa
 
         return result
 
