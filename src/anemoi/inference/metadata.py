--- conflicted
+++ resolved
@@ -714,15 +714,8 @@
 
         result = []
 
-<<<<<<< HEAD
-        output_mask = self._config_model.get("output_mask", None)
-        if output_mask is not None:
-            assert output_mask == "cutout", "Currently only cutout as output mask supported."
-            result.extend(
-=======
         if "output_mask" in self._supporting_arrays:
             result.append(
->>>>>>> 9e240fa5
                 context.create_boundary_forcings(
                     self.prognostic_variables,
                     self.prognostic_input_mask,
