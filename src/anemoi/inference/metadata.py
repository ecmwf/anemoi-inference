--- conflicted
+++ resolved
@@ -135,11 +135,7 @@
     ###########################################################################
 
     def _print_indices(
-<<<<<<< HEAD
-        self, title: str, indices: Dict[str, List[int]], naming: Dict, skip: List[str] = [], print=LOG.info
-=======
         self, title: str, indices: dict[str, list[int]], naming: dict, skip: list[str] = [], print=LOG.info
->>>>>>> c0f3ffd5
     ) -> None:
         """Print indices for debugging purposes.
 
@@ -282,11 +278,7 @@
         current_version=__version__,
         details="Use `select_variables_and_mask` instead.",
     )
-<<<<<<< HEAD
-    def computed_time_dependent_forcings(self) -> Tuple[np.ndarray, list]:
-=======
     def computed_time_dependent_forcings(self) -> tuple[np.ndarray, list]:
->>>>>>> c0f3ffd5
         """Return the indices and names of the computed forcings that are not constant in time."""
         # Mapping between model and data indices
         mapping = self._make_indices_mapping(
@@ -316,11 +308,7 @@
         current_version=__version__,
         details="Use `select_variables_and_mask` instead.",
     )
-<<<<<<< HEAD
-    def computed_constant_forcings(self) -> Tuple[FloatArray, List[str]]:
-=======
     def computed_constant_forcings(self) -> tuple[FloatArray, list[str]]:
->>>>>>> c0f3ffd5
         """Return the indices and names of the computed forcings that are  constant in time."""
         # Mapping between model and data indices
         mapping = self._make_indices_mapping(
@@ -554,17 +542,10 @@
     def select_variables(
         self,
         *,
-<<<<<<< HEAD
-        include: Optional[List[str]] = None,
-        exclude: Optional[List[str]] = None,
-        has_mars_requests: bool = True,
-    ) -> List[str]:
-=======
         include: list[str] | None = None,
         exclude: list[str] | None = None,
         has_mars_requests: bool = True,
     ) -> list[str]:
->>>>>>> c0f3ffd5
         """Get variables from input.
 
         Parameters
@@ -632,11 +613,7 @@
 
         return result
 
-<<<<<<< HEAD
-    def variables_mask(self, *, variables: List[str]) -> IntArray:
-=======
     def variables_mask(self, *, variables: list[str]) -> IntArray:
->>>>>>> c0f3ffd5
 
         variable_to_input_tensor_index = self.variable_to_input_tensor_index
         indices = [variable_to_input_tensor_index[v] for v in variables]
@@ -644,13 +621,8 @@
         return np.array(indices)
 
     def select_variables_and_masks(
-<<<<<<< HEAD
-        self, *, include: Optional[List[str]] = None, exclude: Optional[List[str]]
-    ) -> Tuple[List[str], IntArray]:
-=======
         self, *, include: list[str] | None = None, exclude: list[str] | None
     ) -> tuple[list[str], IntArray]:
->>>>>>> c0f3ffd5
         variables = self.select_variables(include=include, exclude=exclude, has_mars_requests=False)
         return variables, self.variables_mask(variables=variables)
 
