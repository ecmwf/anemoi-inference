--- conflicted
+++ resolved
@@ -106,13 +106,10 @@
 class CoupledForcings(Forcings):
     """Retrieve forcings from the input."""
 
-<<<<<<< HEAD
     @property
     def trace_name(self):
         return self.input.trace_name
-=======
-    trace_name = "coupled"
->>>>>>> 9e240fa5
+
 
     def __init__(self, context, input, variables, mask):
         super().__init__(context)
@@ -124,7 +121,6 @@
     def __repr__(self):
         return f"{self.__class__.__name__}({self.variables})"
 
-<<<<<<< HEAD
     def load_forcings_array(self, dates, current_state):
         return self._state_to_numpy(
             self.input.load_forcings_state(
@@ -135,15 +131,7 @@
             self.variables,
             dates,
         )
-=======
-    def load_forcings(self, state, dates):
-        data = self.input.load_forcings(variables=self.variables, dates=dates)
 
-        expected_shape = (len(self.variables), len(dates), state["latitudes"].size)
-        assert data.shape == expected_shape, (data.shape, expected_shape)
-
-        return data
->>>>>>> 9e240fa5
 
 
 class BoundaryForcings(Forcings):
