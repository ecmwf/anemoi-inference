--- conflicted
+++ resolved
@@ -177,7 +177,6 @@
 
 def grib_keys(
     *,
-<<<<<<< HEAD
     values: Any,
     template: Any,
     variable: Any,
@@ -231,22 +230,6 @@
     Dict[str, Any]
         The generated GRIB keys.
     """
-=======
-    values,
-    template,
-    variable,
-    ensemble,
-    param,
-    date,
-    time,
-    step,
-    previous_step,
-    start_steps,
-    keys,
-    grib1_keys={},
-    grib2_keys={},
-):
->>>>>>> 82773c98
     result = keys.copy()
 
     edition = keys.get("edition")
