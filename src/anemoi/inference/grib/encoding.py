# (C) Copyright 2024-2025 Anemoi contributors.
#
# This software is licensed under the terms of the Apache Licence Version 2.0
# which can be obtained at http://www.apache.org/licenses/LICENSE-2.0.
#
# In applying this licence, ECMWF does not waive the privileges and immunities
# granted to it by virtue of its status as an intergovernmental organisation
# nor does it submit to any jurisdiction.


import logging
import re
<<<<<<< HEAD
from datetime import datetime
=======
import warnings
>>>>>>> 1d9eb026
from io import IOBase
from typing import TYPE_CHECKING
from typing import Any
from typing import Dict
from typing import List
from typing import Optional
from typing import Union

import earthkit.data as ekd
from anemoi.utils.dates import as_timedelta

if TYPE_CHECKING:
    from anemoi.transform.variables import Variable

LOG = logging.getLogger(__name__)


GRIB1_ONLY: List[str] = []

GRIB2_ONLY: List[str] = ["typeOfGeneratingProcess"]


ORDERING = (
    "edition",
    "typeOfLevel",
    "stepType",
    "productDefinitionTemplateNumber",
    "eps",
    "number",
)

ORDERING = {k: i for i, k in enumerate(ORDERING)}


def _ordering(item: tuple) -> int:
    """Get the ordering index for a given item.

    Parameters
    ----------
    item : tuple
        The item to get the ordering index for.

    Returns
    -------
    int
        The ordering index.
    """
    return ORDERING.get(item[0], 999)


def _param(param: Any) -> str:
    """Determine the parameter type based on its value.

    Parameters
    ----------
    param : str
        The parameter value.

    Returns
    -------
    str
        The parameter type.
    """
    try:
        int(param)
        return "paramId"
    except ValueError:
        try:
            float(param)
            return "param"
        except ValueError:
            return "shortName"


def _step_in_hours(step: Any) -> int:
    """Convert a step to hours.

    Parameters
    ----------
    step : Any
        The step to convert.

    Returns
    -------
    int
        The step in hours.
    """
    step = step.total_seconds() / 3600
    assert int(step) == step
    return int(step)


STEP_TYPE = {
    "accumulation": "accum",
    "average": "avg",
    "maximum": "max",
    "minimum": "min",
    "instantaneous": None,
}


def encode_time_processing(
    *,
    result: Dict[str, Any],
    template: ekd.Field,
    variable: "Variable",
    step: Any,
    previous_step: Optional[Any],
    start_steps: Dict[Any, Any],
    edition: int,
    ensemble: bool,
) -> None:
    """Encode time processing information into the result dictionary.

    Parameters
    ----------
    result : Dict[str, Any]
        The result dictionary to update.
    template : ekd.Field
        The template field.
    variable : Any
        The variable containing time processing information.
    step : Any
        The current step.
    previous_step : Optional[Any]
        The previous step.
    start_steps : Dict[Any, Any]
        The start steps dictionary.
    edition : int
        The GRIB edition.
    ensemble : bool
        Whether the data is part of an ensemble.
    """
    assert edition in (1, 2)

    if variable.time_processing is None:
        result["step"] = _step_in_hours(step)
        result["stepType"] = "instant"
        return

    if previous_step is None:
        if not variable.is_accumulation:
            LOG.warning(f"No previous step available for time processing `{variable.time_processing}` for `{variable}`")
        previous_step = step

<<<<<<< HEAD
    # TODO: update the variable class
    period = variable.data.get("period", None)

    if period is not None:

        period_start_step = as_timedelta(period[0])
        previous_end_step = as_timedelta(period[1])

        period_length = previous_end_step - period_start_step

        start = step - period_length

        if start < as_timedelta(0):
            LOG.warning(
                f"Start step {start} is negative for variable {variable.name} with period {period}, using previous step."
            )

            assert result["time"] in (
                0,
                600,
                1200,
                1800,
            ), f"Unexpected time {result['time']} for variable {variable.name} with period {period}"
            date = datetime(
                year=result["date"] // 10000,
                month=(result["date"] // 100) % 100,
                day=result["date"] % 100,
                hour=result["time"] // 100,
                minute=result["time"] % 100,
            )

            date += start
            step -= start
            start = as_timedelta(0)

            result["date"] = date.year * 10000 + date.month * 100 + date.day
            result["time"] = date.hour * 100 + date.minute

    else:
        # backwards compatibility
        start = previous_step
        LOG.warning(f"{variable.name} {variable.time_processing} does not have a period set, using start={start}.")
=======
    if period := getattr(variable, "period", None):
        start = step - period
        if start < as_timedelta(0):
            raise ValueError(
                f"Writing {variable.name} at step {_step_in_hours(step)} with period {_step_in_hours(period)} for would result in a negative start step {_step_in_hours(start)}. "
                "Try `write_initial_state: False`"
            )
    else:
        # backwards compatibility with old transform or if period is missing from the metadata
        start = previous_step
        warnings.warn(
            f"{variable.name} {variable.time_processing} does not have a period set, using previous_step as start={_step_in_hours(start)}."
        )
>>>>>>> 1d9eb026

    # give post-processors a chance to modify the start step
    start = _step_in_hours(start_steps.get(variable.name, start))
    end = _step_in_hours(step)

    result["startStep"] = start
    result["endStep"] = end
    result["stepType"] = STEP_TYPE[variable.time_processing]

    if edition == 1:
        return

    if ensemble:
        result["productDefinitionTemplateNumber"] = 11
    else:
        result["productDefinitionTemplateNumber"] = 8


LEVTYPES = {
    "pl": "isobaricInhPa",
    "ml": "hybrid",
    "pt": "theta",
    "pv": "potentialVorticity",
}


def grib_keys(
    *,
    values: Any,
    template: Any,
    variable: Any,
    ensemble: bool,
    param: Optional[Union[int, float, str]],
    date: int,
    time: int,
    step: Any,
    previous_step: Optional[Any],
    start_steps: Dict[Any, Any],
    keys: Dict[str, Any],
    grib1_keys: Dict[Union[int, float, str], Dict[str, Any]] = {},
    grib2_keys: Dict[Union[int, float, str], Dict[str, Any]] = {},
) -> Dict[str, Any]:
    """Generate GRIB keys for encoding.

    Parameters
    ----------
    values : Any
        The values to encode.
    template : Any
        The template to use.
    variable : Any
        The variable containing GRIB keys.
    ensemble : bool
        Whether the data is part of an ensemble.
    param : Optional[Union[int, float, str]]
        The parameter value.
    date : int
        The date value.
    time : int
        The time value.
    step : Any
        The current step.
    previous_step : Optional[Any]
        The previous step.
    start_steps : Dict[Any, Any]
        The start steps dictionary.
    keys : Dict[str, Any]
        The initial keys dictionary.
    grib1_keys : Dict[Union[int, float, str], Dict[str, Any]], optional
        Additional GRIB1 keys.
    grib2_keys : Dict[Union[int, float, str], Dict[str, Any]], optional
        Additional GRIB2 keys.

    Returns
    -------
    Dict[str, Any]
        The generated GRIB keys.
    """
    result = keys.copy()

    edition = keys.get("edition")
    if edition is None and template is not None:
        edition = template.metadata("edition")

    if edition is None:
        edition = 1

    if edition == 1:
        for k in GRIB2_ONLY:
            result.pop(k, None)

    if edition == 2:
        for k in GRIB1_ONLY:
            result.pop(k, None)

    result["edition"] = edition

    if param is not None:
        result.setdefault(_param(param), param)

        if edition == 1:
            result.update(grib1_keys.get(param, {}))

        if edition == 2:
            result.update(grib2_keys.get(param, {}))

    result.setdefault("type", "fc")

    if result.get("type") in ("an", "fc"):
        # For organisations that do not use type
        result.setdefault("dataType", result.pop("type"))

    result["date"] = date
    result["time"] = time

    encode_time_processing(
        result=result,
        template=template,
        variable=variable,
        step=step,
        previous_step=previous_step,
        start_steps=start_steps,
        edition=edition,
        ensemble=ensemble,
    )

    for k, v in variable.grib_keys.items():
        if k not in (
            "domain",
            "type",
            "expver",
            "class",
            "param",
            "number",
            "step",
            "date",
            "hdate",
            "time",
        ):
            if k == "stream":
                if v in ("oper", "wave"):
                    result.setdefault(k, v)
                continue

            if k == "levtype":
                v = LEVTYPES.get(v)
                if v is None:
                    continue
                k = "typeOfLevel"
            result.setdefault(k, v)

    result = {k: v for k, v in sorted(result.items(), key=_ordering) if v is not None}

    return result


def check_encoding(handle: Any, keys: Dict[str, Any], first: bool = True) -> None:
    """Check if the GRIB encoding matches the expected keys.

    Parameters
    ----------
    handle : Any
        The GRIB handle.
    keys : Dict[str, Any]
        The expected keys.
    first : bool, optional
        Whether this is the first check.

    Raises
    ------
    ValueError
        If the GRIB field could not be encoded.
    """

    def same(w: Any, v: Any, k: str) -> bool:
        if type(v) is type(w):
            # Keep `mypy` happy
            equal: bool = v == w
            return equal
        return str(w) == str(v)

    mismatches = {}
    for k, v in keys.items():
        if k == "param":
            try:
                int(v)
                k = "paramId"
            except ValueError:
                try:
                    float(v)
                    k = "param"
                except ValueError:
                    k = "shortName"

        if k == "date":
            v = int(str(v).replace("-", ""))

        if k == "time":
            v = int(v)
            if v < 100:
                v *= 100

        if isinstance(v, int):
            w = handle.get_long(k)
        else:
            w = handle.get(k)

        if not same(w, v, k):
            mismatches[k] = 'Expected "{}" but got "{}"'.format(v, w)

    if mismatches:

        if first:
            import eccodes
            from earthkit.data.readers.grib.codes import GribCodesHandle

            handle = GribCodesHandle(eccodes.codes_clone(handle._handle), None, None)
            return check_encoding(handle, keys, first=False)

        raise ValueError(f"GRIB field could not be encoded. Mismatches={mismatches}")


def encode_message(
    *,
    values: Optional[Any],
    template: Any,
    metadata: Dict[str, Any],
    check_nans: bool = False,
    missing_value: Union[int, float] = 9999,
) -> Any:
    """Encode a GRIB message.

    Parameters
    ----------
    values : Optional[Any]
        The values to encode.
    template : Any
        The template to use.
    metadata : Dict[str, Any]
        The metadata for the GRIB message.
    check_nans : bool, optional
        Whether to check for NaNs in the values.
    missing_value : Union[int, float], optional
        The value to use for missing data.

    Returns
    -------
    Any
        The encoded GRIB handle.
    """
    metadata = metadata.copy()  # avoid modifying the original metadata
    handle = template.handle.clone()

    if check_nans and values is not None:
        import numpy as np

        if np.isnan(values).any():
            # missing_value = np.finfo(values.dtype).max
            missing_value = missing_value
            values = np.nan_to_num(values, nan=missing_value)
            metadata["missingValue"] = missing_value
            metadata["bitmapPresent"] = 1

    if int(metadata.get("deleteLocalDefinition", 0)):
        for k in ("class", "type", "stream", "expver", "setLocalDefinition"):
            metadata.pop(k, None)

    metadata.setdefault("generatingProcessIdentifier", 255)

    LOG.debug("GribOutput.metadata %s", metadata)

    single = {}
    multiple = {}
    for k, v in metadata.items():
        if isinstance(v, (int, float, str, bool)):
            single[k] = v
        else:
            multiple[k] = v

    try:
        # Try to set all metadata at once
        # This is needed when we set multiple keys that are interdependent
        handle.set_multiple(single)
    except Exception as e:
        LOG.error("Failed to set metadata at once: %s", e)
        # Try again, but one by one
        for k, v in single.items():
            handle.set(k, v)

    for k, v in multiple.items():
        handle.set(k, v)

    if values is not None:
        handle.set_values(values)

    return handle


class GribWriter:
    """Write GRIB messages to one or more files."""

    def __init__(self, out: Union[str, IOBase], split_output: bool = True) -> None:
        """Initialize the GribWriter.

        Parameters
        ----------
        out : Union[str, IOBase]
            Path or file-like object to write the grib data to.
            If a string, it should be a file path.
            If a file-like object, it should be opened in binary write mode.
        split_output : bool, optional
            Whether to split the output into multiple files.
        """

        if isinstance(out, IOBase) and split_output:
            raise ValueError("Cannot split output when `out` is a file-like object.")

        self.out = out
        self.split_output = split_output
        self._files: Dict[str, IOBase] = {}

    def close(self) -> None:
        """Close all open files."""
        for f in self._files.values():
            f.close()

    def __enter__(self) -> "GribWriter":
        """Enter the runtime context related to this object.

        Returns
        -------
        GribWriter
            The GribWriter instance.
        """
        return self

    def __exit__(self, exc_type: Optional[type], exc_value: Optional[BaseException], trace: Optional[Any]) -> None:
        """Exit the runtime context related to this object.

        Parameters
        ----------
        exc_type : Optional[type]
            The exception type.
        exc_value : Optional[BaseException]
            The exception value.
        trace : Optional[Any]
            The traceback object.
        """
        self.close()

    def write(
        self,
        *,
        values: Optional[Any],
        template: Any,
        metadata: Dict[str, Any],
        check_nans: bool = False,
        missing_value: Union[int, float] = 9999,
    ) -> tuple:
        """Write a GRIB message to the target file.

        Parameters
        ----------
        values : Optional[Any]
            The values to encode.
        template : Any
            The template to use.
        metadata : Dict[str, Any]
            The metadata for the GRIB message.
        check_nans : bool, optional
            Whether to check for NaNs in the values.
        missing_value : Union[int, float], optional
            The value to use for missing data.

        Returns
        -------
        tuple
            The encoded GRIB handle and the file path.
        """
        handle = encode_message(
            values=values,
            check_nans=check_nans,
            metadata=metadata,
            template=template,
            missing_value=missing_value,
        )

        file, path = self.target(handle)
        handle.write(file)

        return handle, path

    def target(self, handle: Any) -> tuple[IOBase, str]:
        """Determine the target file for the GRIB message.

        Parameters
        ----------
        handle : Any
            The GRIB handle.

        Returns
        -------
        tuple
            The file object and the file path.
        """
        if self.split_output:
            out = render_template(self.out, handle)
        else:
            out = self.out

        if isinstance(out, IOBase):
            # self._files['out'] = out
            return out, "out"

        if out not in self._files:
            self._files[out] = open(out, "wb")

        return self._files[out], out


_TEMPLATE_EXPRESSION_PATTERN = re.compile(r"\{(.*?)\}")


def render_template(template: str, handle: Dict) -> str:
    """Render a template string with the given keyword arguments.

    Given a template string such as '{dateTime}_{step:03}.grib' and
    the GRIB handle, this function will replace the expressions in the
    template with the corresponding values from the handle, formatted
    according to the optional format specifier.

    For example, the template '{dateTime}_{step:03}.grib' with a handle
    containing 'dateTime' as '202501011200' and 'step' as 6 will
    produce '202501011200_006.grib'.

    Parameters
    ----------
    template : str
        The template string to render.
    handle : Dict
        The earthkit.data handle manager.

    Returns
    -------
    str
        The rendered template string.
    """
    expressions = _TEMPLATE_EXPRESSION_PATTERN.findall(template)
    expr_format = [el.split(":") if ":" in el else [el, ""] for el in expressions]
    keys = {k[0]: format(handle.get(k[0]), k[1]) for k in expr_format}
    path = template.format(**keys)
    return path<|MERGE_RESOLUTION|>--- conflicted
+++ resolved
@@ -10,11 +10,7 @@
 
 import logging
 import re
-<<<<<<< HEAD
-from datetime import datetime
-=======
 import warnings
->>>>>>> 1d9eb026
 from io import IOBase
 from typing import TYPE_CHECKING
 from typing import Any
@@ -160,50 +156,6 @@
             LOG.warning(f"No previous step available for time processing `{variable.time_processing}` for `{variable}`")
         previous_step = step
 
-<<<<<<< HEAD
-    # TODO: update the variable class
-    period = variable.data.get("period", None)
-
-    if period is not None:
-
-        period_start_step = as_timedelta(period[0])
-        previous_end_step = as_timedelta(period[1])
-
-        period_length = previous_end_step - period_start_step
-
-        start = step - period_length
-
-        if start < as_timedelta(0):
-            LOG.warning(
-                f"Start step {start} is negative for variable {variable.name} with period {period}, using previous step."
-            )
-
-            assert result["time"] in (
-                0,
-                600,
-                1200,
-                1800,
-            ), f"Unexpected time {result['time']} for variable {variable.name} with period {period}"
-            date = datetime(
-                year=result["date"] // 10000,
-                month=(result["date"] // 100) % 100,
-                day=result["date"] % 100,
-                hour=result["time"] // 100,
-                minute=result["time"] % 100,
-            )
-
-            date += start
-            step -= start
-            start = as_timedelta(0)
-
-            result["date"] = date.year * 10000 + date.month * 100 + date.day
-            result["time"] = date.hour * 100 + date.minute
-
-    else:
-        # backwards compatibility
-        start = previous_step
-        LOG.warning(f"{variable.name} {variable.time_processing} does not have a period set, using start={start}.")
-=======
     if period := getattr(variable, "period", None):
         start = step - period
         if start < as_timedelta(0):
@@ -217,7 +169,6 @@
         warnings.warn(
             f"{variable.name} {variable.time_processing} does not have a period set, using previous_step as start={_step_in_hours(start)}."
         )
->>>>>>> 1d9eb026
 
     # give post-processors a chance to modify the start step
     start = _step_in_hours(start_steps.get(variable.name, start))
