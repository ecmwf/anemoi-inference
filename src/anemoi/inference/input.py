# (C) Copyright 2024 ECMWF.
#
# This software is licensed under the terms of the Apache Licence Version 2.0
# which can be obtained at http://www.apache.org/licenses/LICENSE-2.0.
# In applying this licence, ECMWF does not waive the privileges and immunities
# granted to it by virtue of its status as an intergovernmental organisation
# nor does it submit to any jurisdiction.
#
import logging
from abc import ABC
from abc import abstractmethod
from functools import cached_property
from typing import TYPE_CHECKING
from typing import Any

from anemoi.inference.pre_processors import create_pre_processor
from anemoi.inference.processor import Processor
from anemoi.inference.types import Date
from anemoi.inference.types import ProcessorConfig
from anemoi.inference.types import State

if TYPE_CHECKING:
    from anemoi.inference.context import Context

LOG = logging.getLogger(__name__)

# TODO: only one method is need: `load_data`.
# The other methods can be implemenneted concreetly
# using the `load_data` method.


class Input(ABC):
    """Abstract base class for input handling."""

    trace_name = "????"  # Override in subclass

<<<<<<< HEAD
    def __init__(
        self,
        context: "Context",
        *,
        variables: list[str] | None,
        pre_processors: list[ProcessorConfig] | None = None,
        purpose=None,
    ) -> None:
=======
    def __init__(self, context: "Context", pre_processors: list[ProcessorConfig] | None = None):
>>>>>>> 03139092
        """Initialize the Input object.

        Parameters
        ----------
        context : Context
            The context for the input.
        pre_processors : Optional[List[ProcessorConfig]], default None
            Pre-processors to apply to the input
        """
        self.context = context
        self.checkpoint = context.checkpoint
        self._pre_processor_confs = pre_processors or []
        self.variables = variables
        self.purpose = purpose

    @cached_property
    def pre_processors(self) -> list[Processor]:
        """Return pre-processors."""

        processors = []
        # inner-level pre-processors
        for processor in self._pre_processor_confs:
            processors.append(create_pre_processor(self.context, processor))

        # top-level pre-processors
        if hasattr(self.context, "pre_processors"):
            processors.extend(self.context.pre_processors)

        LOG.info("Pre-processors: %s", processors)
        return processors

    def pre_process(self, x: Any) -> Any:
        """Run pre-processors.

        Parameters
        ----------
        x : Any
            input to pre-process

        Return
        ------
        Any
            Pre-processed input
        """
        for processor in self.pre_processors:
            LOG.info("Processing with %s", processor)
            x = processor.process(x)
        return x

    def __repr__(self) -> str:
        """Return a string representation of the Input object.

        Returns
        -------
        str
            The string representation of the Input object.
        """
        if self.purpose is None:
            return f"{self.__class__.__name__}(variables={self.variables})"
        else:
            return f"{self.__class__.__name__}({self.purpose})"

    @abstractmethod
    def create_input_state(self, *, date: Date | None) -> State:
        """Create the input state dictionary.

        Parameters
        ----------
        date : Optional[Date]
            The date for which to create the input state.

        Returns
        -------
        State
            The input state dictionary.
        """
        pass

    @abstractmethod
<<<<<<< HEAD
    def load_forcings_state(self, *, dates: list[Date], current_state: State) -> State:
=======
    def load_forcings_state(self, *, variables: list[str], dates: list[Date], current_state: State) -> State:
>>>>>>> 03139092
        """Load forcings (constant and dynamic).

        Parameters
        ----------
        dates : List[Date]
            The list of dates for which to load the forcings.
        current_state : State
            The current state of the model.

        Returns
        -------
        State
            The updated state with the loaded forcings.
        """
        pass

    def input_variables(self) -> list[str]:
        """Return the list of input variables.

        Returns
        -------
        List[str]
            The list of input variables.
        """
        return list(self.checkpoint.variable_to_input_tensor_index.keys())

    def patch_data_request(self, request: Any) -> Any:
        """Patch the data request.

        Uses both the context and input preprocessors.

        Parameters
        ----------
        request : Any
            The data request.

        Returns
        -------
        Any
            The patched data request.
        """
        request = self.context.patch_data_request(request)
        for p in self.pre_processors:
            request = p.patch_data_request(request)

        return request

    def set_private_attributes(self, state: State, value: Any) -> None:
        """Provide a way to a subclass to set private attributes in the state
        dictionary, that may be needed by the output object.

        Parameters
        ----------
        state : State
            The state dictionary.
        value : Any
            The value to set.
        """
        pass<|MERGE_RESOLUTION|>--- conflicted
+++ resolved
@@ -34,7 +34,6 @@
 
     trace_name = "????"  # Override in subclass
 
-<<<<<<< HEAD
     def __init__(
         self,
         context: "Context",
@@ -43,9 +42,6 @@
         pre_processors: list[ProcessorConfig] | None = None,
         purpose=None,
     ) -> None:
-=======
-    def __init__(self, context: "Context", pre_processors: list[ProcessorConfig] | None = None):
->>>>>>> 03139092
         """Initialize the Input object.
 
         Parameters
@@ -125,11 +121,7 @@
         pass
 
     @abstractmethod
-<<<<<<< HEAD
     def load_forcings_state(self, *, dates: list[Date], current_state: State) -> State:
-=======
-    def load_forcings_state(self, *, variables: list[str], dates: list[Date], current_state: State) -> State:
->>>>>>> 03139092
         """Load forcings (constant and dynamic).
 
         Parameters
