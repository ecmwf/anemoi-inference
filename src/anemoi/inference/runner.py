--- conflicted
+++ resolved
@@ -10,11 +10,8 @@
 
 import datetime
 import logging
-<<<<<<< HEAD
 import sys
-=======
 import os
->>>>>>> b9d3a197
 import warnings
 from collections.abc import Generator
 from functools import cached_property
