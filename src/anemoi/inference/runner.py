--- conflicted
+++ resolved
@@ -124,11 +124,6 @@
         input_state = input_state.copy()
         input_state["fields"] = input_state["fields"].copy()
 
-<<<<<<< HEAD
-        # input_state = self.preprocess(input_state)
-
-=======
->>>>>>> 7601c2e1
         self.constant_forcings_inputs = self.checkpoint.constant_forcings_inputs(self, input_state)
         self.dynamic_forcings_inputs = self.checkpoint.dynamic_forcings_inputs(self, input_state)
         self.boundary_forcings_inputs = self.checkpoint.boundary_forcings_inputs(self, input_state)
