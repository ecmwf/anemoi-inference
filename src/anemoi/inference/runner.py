# (C) Copyright 2024 Anemoi contributors.
#
# This software is licensed under the terms of the Apache Licence Version 2.0
# which can be obtained at http://www.apache.org/licenses/LICENSE-2.0.
#
# In applying this licence, ECMWF does not waive the privileges and immunities
# granted to it by virtue of its status as an intergovernmental organisation
# nor does it submit to any jurisdiction.


import datetime
import logging
import warnings
from functools import cached_property

import numpy as np
import torch
from anemoi.utils.dates import frequency_to_timedelta as to_timedelta
from anemoi.utils.text import table
from anemoi.utils.timer import Timer  # , Timers

from .checkpoint import Checkpoint
from .context import Context
from .precisions import PRECISIONS

LOG = logging.getLogger(__name__)


class Kind:
    """Used for debugging purposes"""

    def __init__(self, **kwargs):
        self.kwargs = kwargs

    def __repr__(self):
        result = []

        for k, v in self.kwargs.items():
            if v:
                result.append(k)

        if not result:
            return "?"

        return ", ".join(result)


class Runner(Context):
    """A runner is responsible for running a model."""

    def __init__(
        self,
        checkpoint,
        *,
        accumulate_from_start_of_forecast=False,
        device: str = "cuda",
        precision: str = None,
        report_error=False,
        allow_nans=None,  # can be True of False
        use_grib_paramid=False,
        verbosity=0,
        patch_metadata={},
        development_hacks={},  # For testing purposes, don't use in production
        trace_path=None,
<<<<<<< HEAD
        output_frequency=None,
        write_initial_state=True,
        pre_processors=None,
        post_processors=None,
=======
>>>>>>> 3e4c0b17
    ):
        self._checkpoint = Checkpoint(checkpoint, patch_metadata=patch_metadata)

        self.trace_path = trace_path

        if trace_path:
            from .trace import Trace

            self.trace = Trace(trace_path)
        else:
            self.trace = None

        self.device = device
        self.precision = precision
        self.report_error = report_error

        # Override the default values set in `Context`
        self.verbosity = verbosity
        self.allow_nans = allow_nans
        self.use_grib_paramid = use_grib_paramid
        self.development_hacks = development_hacks
        self.hacks = bool(development_hacks)
        self.output_frequency = output_frequency
        self.write_initial_state = write_initial_state

        self._input_kinds = {}
        self._input_tensor_by_name = []

        self._output_kinds = {}
        self._output_tensor_by_name = []

        self.pre_processors = self.create_pre_processors()
        self.post_processors = self.create_post_processors()

        if self.verbosity > 2:
            self.checkpoint.print_indices()

        LOG.info("Using %s runner, device=%s", self.__class__.__name__, self.device)

        if self.verbosity > 1:
            self.checkpoint.print_variable_categories()

    @property
    def checkpoint(self):
        return self._checkpoint

    def run(self, *, input_state, lead_time):

<<<<<<< HEAD
        # Shallow copy to avoid modifying the user's input state
        input_state = input_state.copy()
        input_state["fields"] = input_state["fields"].copy()

        input_state = self.preprocess(input_state)
=======
        input_state = input_state.copy()
        input_state["step"] = 0
>>>>>>> 3e4c0b17

        self.constant_forcings_inputs = self.checkpoint.constant_forcings_inputs(self, input_state)
        self.dynamic_forcings_inputs = self.checkpoint.dynamic_forcings_inputs(self, input_state)
        self.boundary_forcings_inputs = self.checkpoint.boundary_forcings_inputs(self, input_state)

        # timers = Timers()

        lead_time = to_timedelta(lead_time)

        # This may be used but Output objects to compute the step
        self.lead_time = lead_time
        self.time_step = self.checkpoint.timestep

        input_tensor = self.prepare_input_tensor(input_state)

        try:
            yield from self.forecast(lead_time, input_tensor, input_state)
        except (TypeError, ModuleNotFoundError, AttributeError):
            if self.report_error:
                self.checkpoint.report_error()
            raise

        # timers.report()

    def add_initial_forcings_to_input_state(self, input_state):
        # Should that be alreay a list of dates
        date = input_state["date"]
        fields = input_state["fields"]

        dates = [date + h for h in self.checkpoint.lagged]

        # For output object. Should be moved elsewhere
        self.reference_date = dates[-1]
        self.initial_dates = dates

        # TODO: Check for user provided forcings

        # We may need different forcings initial conditions
        initial_constant_forcings_inputs = self.initial_constant_forcings_inputs(self.constant_forcings_inputs)
        initial_dynamic_forcings_inputs = self.initial_dynamic_forcings_inputs(self.dynamic_forcings_inputs)

        for source in initial_constant_forcings_inputs:
            LOG.info("Constant forcings input: %s %s (%s)", source, source.variables, dates)
            arrays = source.load_forcings_array(dates, input_state)
            for name, forcing in zip(source.variables, arrays):
                assert isinstance(forcing, np.ndarray), (name, forcing)
                fields[name] = forcing
                self._input_kinds[name] = Kind(forcing=True, constant=True, **source.kinds)
                if self.trace:
                    self.trace.from_source(name, source, "initial constant forcings")

        for source in initial_dynamic_forcings_inputs:
            LOG.info("Dynamic forcings input: %s %s (%s)", source, source.variables, dates)
            arrays = source.load_forcings_array(dates, input_state)
            for name, forcing in zip(source.variables, arrays):
                assert isinstance(forcing, np.ndarray), (name, forcing)
                fields[name] = forcing
                self._input_kinds[name] = Kind(forcing=True, constant=True, **source.kinds)
                if self.trace:
                    self.trace.from_source(name, source, "initial dynamic forcings")
<<<<<<< HEAD
=======

    def initial_constant_forcings_inputs(self, constant_forcings_inputs):
        # Give an opportunity to modify the forcings for the first step
        return constant_forcings_inputs

    def initial_dynamic_forcings_inputs(self, dynamic_forcings_inputs):
        # Give an opportunity to modify the forcings for the first step
        return dynamic_forcings_inputs
>>>>>>> 3e4c0b17

    def prepare_input_tensor(self, input_state, dtype=np.float32):

        if "latitudes" not in input_state:
            input_state["latitudes"] = self.checkpoint.latitudes

        if "longitudes" not in input_state:
            input_state["longitudes"] = self.checkpoint.longitudes

        if input_state.get("latitudes") is None or input_state.get("longitudes") is None:
            raise ValueError("Input state must contain 'latitudes' and 'longitudes'")

        typed_variables = self.checkpoint.typed_variables

        for name in input_state["fields"]:
            self._input_kinds[name] = Kind(input=True, constant=typed_variables[name].is_constant_in_time)

        # Add initial forcings to input state if needed

        self.add_initial_forcings_to_input_state(input_state)

        input_state = self.validate_input_state(input_state)

        input_fields = input_state["fields"]

        input_tensor_numpy = np.full(
            shape=(
                self.checkpoint.multi_step_input,
                self.checkpoint.number_of_input_features,
                self.checkpoint.number_of_grid_points,
            ),
            fill_value=np.nan,
            dtype=dtype,
        )

        self._input_tensor_by_name = [None] * self.checkpoint.number_of_input_features

        LOG.info("Preparing input tensor with shape %s", input_tensor_numpy.shape)

        variable_to_input_tensor_index = self.checkpoint.variable_to_input_tensor_index

        check = set()
        for var, field in input_fields.items():
            i = variable_to_input_tensor_index[var]
            if i in check:
                raise ValueError(f"Duplicate variable {var}/{i} in input fields")
            input_tensor_numpy[:, i] = field
            check.add(i)

            self._input_tensor_by_name[i] = var

        if len(check) != self.checkpoint.number_of_input_features:
            missing = set(range(self.checkpoint.number_of_input_features)) - check
            mapping = {v: k for k, v in self.checkpoint.variable_to_input_tensor_index.items()}
            raise ValueError(f"Missing variables in input fields: {[mapping.get(_,_) for _ in missing]}")

        return input_tensor_numpy

    @cached_property
    def autocast(self):
        autocast = self.precision

        if autocast is None:
            autocast = self.checkpoint.precision

        if autocast is None:
            LOG.warning("No autocast given, using float16")
            autocast = "16"

        return PRECISIONS.get(autocast, autocast)

    @cached_property
    def model(self):
        with Timer(f"Loading {self.checkpoint}"):
            model = torch.load(self.checkpoint.path, map_location=self.device, weights_only=False).to(self.device)
            # model.set_inference_options(**self.inference_options)
            return model

    def predict_step(self, model, input_tensor_torch, fcstep, **kwargs):
        # extra args are only used in specific runners
        # TODO: move this to a Stepper class.
        return model.predict_step(input_tensor_torch)

    def forecast(self, lead_time, input_tensor_numpy, input_state):
        self.model.eval()

        # torch.set_grad_enabled(False) # Maybe not thread safe.

        # Create pytorch input tensor
        input_tensor_torch = torch.from_numpy(np.swapaxes(input_tensor_numpy, -2, -1)[np.newaxis, ...]).to(self.device)

        LOG.info("Using autocast %s", self.autocast)

        lead_time = to_timedelta(lead_time)
        steps = lead_time // self.checkpoint.timestep

        LOG.info("Using autocast %s", self.autocast)
        LOG.info("Lead time: %s, time stepping: %s Forecasting %s steps", lead_time, self.checkpoint.timestep, steps)

<<<<<<< HEAD
        result = input_state.copy()  # We should not modify the input state
        result["fields"] = dict()
        result["step"] = to_timedelta(0)
=======
        new_state = input_state.copy()  # We should not modify the input state
        new_state["fields"] = dict()
>>>>>>> 3e4c0b17

        start = input_state["date"]

        # The variable `check` is used to keep track of which variables have been updated
        # In the input tensor. `reset` is used to reset `check` to False except
        # when the values are of the constant in time variables

        reset = np.full((input_tensor_torch.shape[-1],), False)
        variable_to_input_tensor_index = self.checkpoint.variable_to_input_tensor_index
        typed_variables = self.checkpoint.typed_variables
        for variable, i in variable_to_input_tensor_index.items():
            if typed_variables[variable].is_constant_in_time:
                reset[i] = True

        check = reset.copy()

        if self.verbosity > 0:
            self._print_input_tensor("First input tensor", input_tensor_torch)

        for s in range(steps):
            step = (s + 1) * self.checkpoint.timestep
            date = start + step
            LOG.info("Forecasting step %s (%s)", step, date)

<<<<<<< HEAD
            result["date"] = date
            result["previous_step"] = result.get("step")
            result["step"] = step
=======
            new_state["date"] = date
>>>>>>> 3e4c0b17

            if self.trace:
                self.trace.write_input_tensor(date, s, input_tensor_torch.cpu().numpy(), variable_to_input_tensor_index)

            # Predict next state of atmosphere
            with torch.autocast(device_type=self.device, dtype=self.autocast):
                y_pred = self.predict_step(self.model, input_tensor_torch, fcstep=s)

            # Detach tensor and squeeze (should we detach here?)
            output = np.squeeze(y_pred.cpu().numpy())  # shape: (values, variables)

            if self.trace:
                self.trace.write_output_tensor(date, s, output, self.checkpoint.output_tensor_index_to_variable)

            # Update state
            for i in range(output.shape[1]):
                new_state["fields"][self.checkpoint.output_tensor_index_to_variable[i]] = output[:, i]

            if (s == 0 and self.verbosity > 0) or self.verbosity > 1:
                self._print_output_tensor("Output tensor", output)

            if self.trace:
                self.trace.write_output_tensor(date, s, output, self.checkpoint.output_tensor_index_to_variable)

            new_state["step"] = s + 1
            yield new_state

            # No need to prepare next input tensor if we are at the last step
            if s == steps - 1:
                continue

            # Update  tensor for next iteration

            check[:] = reset
            if self.trace:
                self.trace.reset_sources(reset, self.checkpoint.variable_to_input_tensor_index)

            input_tensor_torch = self.copy_prognostic_fields_to_input_tensor(input_tensor_torch, y_pred, check)

            del y_pred  # Recover memory

            input_tensor_torch = self.add_dynamic_forcings_to_input_tensor(input_tensor_torch, new_state, date, check)
            input_tensor_torch = self.add_boundary_forcings_to_input_tensor(input_tensor_torch, new_state, date, check)

            if not check.all():
                # Not all variables have been updated
                missing = []
                variable_to_input_tensor_index = self.checkpoint.variable_to_input_tensor_index
                mapping = {v: k for k, v in variable_to_input_tensor_index.items()}
                for i in range(check.shape[-1]):
                    if not check[i]:
                        missing.append(mapping[i])

                raise ValueError(f"Missing variables in input tensor: {sorted(missing)}")

            if (s == 0 and self.verbosity > 0) or self.verbosity > 1:
                self._print_input_tensor("Next input tensor", input_tensor_torch)

    def copy_prognostic_fields_to_input_tensor(self, input_tensor_torch, y_pred, check):

        # input_tensor_torch is shape: (batch, multi_step_input, values, variables)
        # batch is always 1

        prognostic_output_mask = self.checkpoint.prognostic_output_mask
        prognostic_input_mask = self.checkpoint.prognostic_input_mask

        # Copy prognostic fields to input tensor
        prognostic_fields = y_pred[..., prognostic_output_mask]  # Get new predicted values
        input_tensor_torch = input_tensor_torch.roll(-1, dims=1)  # Roll the tensor in the multi_step_input dimension
        input_tensor_torch[:, -1, :, self.checkpoint.prognostic_input_mask] = (
            prognostic_fields  # Add new values to last 'multi_step_input' row
        )

        assert not check[prognostic_input_mask].any()  # Make sure we are not overwriting some values
        check[prognostic_input_mask] = True

        for n in prognostic_input_mask:
            self._input_kinds[self._input_tensor_by_name[n]] = Kind(prognostic=True)
            if self.trace:
                self.trace.from_rollout(self._input_tensor_by_name[n])

        return input_tensor_torch

    def add_dynamic_forcings_to_input_tensor(self, input_tensor_torch, state, date, check):

        if self.hacks:
            if "dynamic_forcings_date" in self.development_hacks:
                date = self.development_hacks["dynamic_forcings_date"]
                warnings.warn(f"🧑‍💻 Using `dynamic_forcings_date` hack: {date} 🧑‍💻")

        # TODO: check if there were not already loaded as part of the input state

        # input_tensor_torch is shape: (batch, multi_step_input, values, variables)
        # batch is always 1

        for source in self.dynamic_forcings_inputs:

            forcings = source.load_forcings_array([date], state)  # shape: (variables, dates, values)

            forcings = np.squeeze(forcings, axis=1)  # Drop the dates dimension

            forcings = np.swapaxes(forcings[np.newaxis, np.newaxis, ...], -2, -1)  # shape: (1, 1, values, variables)

            forcings = torch.from_numpy(forcings).to(self.device)  # Copy to device

            input_tensor_torch[:, -1, :, source.mask] = forcings  # Copy forcings to last 'multi_step_input' row

            assert not check[source.mask].any()  # Make sure we are not overwriting some values
            check[source.mask] = True

            for n in source.mask:
                self._input_kinds[self._input_tensor_by_name[n]] = Kind(forcing=True, **source.kinds)

            if self.trace:
                for n in source.mask:
                    self.trace.from_source(self._input_tensor_by_name[n], source, "dynamic forcings")

        return input_tensor_torch

    def add_boundary_forcings_to_input_tensor(self, input_tensor_torch, state, date, check):

        # input_tensor_torch is shape: (batch, multi_step_input, values, variables)
        # batch is always 1
        sources = self.boundary_forcings_inputs
        for source in sources:
            forcings = source.load_forcings_array([date], state)  # shape: (variables, dates, values)

            forcings = np.squeeze(forcings, axis=1)  # Drop the dates dimension

            forcings = np.swapaxes(forcings[np.newaxis, np.newaxis, ...], -2, -1)  # shape: (1, 1, values, variables)
            forcings = torch.from_numpy(forcings).to(self.device)  # Copy to device
            total_mask = np.ix_([0], [-1], source.spatial_mask, source.variables_mask)
            input_tensor_torch[total_mask] = forcings  # Copy forcings to last 'multi_step_input' row

        # TO DO: add some consistency checks as above
        return input_tensor_torch

    def validate_input_state(self, input_state):

        if not isinstance(input_state, dict):
            raise ValueError("Input state must be a dictionnary")

        EXPECT = dict(date=datetime.datetime, latitudes=np.ndarray, longitudes=np.ndarray, fields=dict)

        for key, klass in EXPECT.items():
            if key not in input_state:
                raise ValueError(f"Input state must contain a `{key}` enytry")

            if not isinstance(input_state[key], klass):
                raise ValueError(
                    f"Input state entry `{key}` is type {type(input_state[key])}, expected {klass} instead"
                )

        # Detach from the user's input so we can modify it
        input_state = input_state.copy()
        fields = input_state["fields"] = input_state["fields"].copy()
        number_of_grid_points = self.checkpoint.number_of_grid_points

        for latlon in ("latitudes", "longitudes"):
            if len(input_state[latlon].shape) != 1:
                raise ValueError(f"Input state entry `{latlon}` must be 1D, shape is {input_state[latlon].shape}")

        nlat = len(input_state["latitudes"])
        nlon = len(input_state["longitudes"])
        if nlat != nlon:
            raise ValueError(f"Size mismatch latitudes={nlat}, longitudes={nlon}")

        if nlat != number_of_grid_points:
            raise ValueError(f"Size mismatch latitudes={nlat}, number_of_grid_points={number_of_grid_points}")

        multi_step = self.checkpoint.multi_step_input

        expected_shape = (multi_step, number_of_grid_points)

        LOG.info("Expected shape for each input fields: %s", expected_shape)

        # Check field
        with_nans = []

        for name, field in list(fields.items()):

            # Allow for 1D fields if multi_step is 1
            if len(field.shape) == 1:
                field = fields[name] = field.reshape(1, field.shape[0])

            if field.shape != expected_shape:
                raise ValueError(f"Field `{name}` has the wrong shape. Expected {expected_shape}, got {field.shape}")

            if np.isinf(field).any():
                raise ValueError(f"Field `{name}` contains infinities")

            if np.isnan(field).any():
                with_nans.append(name)

        if with_nans:
            msg = f"NaNs found in the following variables: {sorted(with_nans)}"
            if self.allow_nans is None:
                LOG.warning(msg)
                self.allow_nans = True

            if not self.allow_nans:
                raise ValueError(msg)

        return input_state

    def _print_tensor(self, title, tensor_numpy, tensor_by_name, kinds):

        assert len(tensor_numpy.shape) == 3, tensor_numpy.shape
        assert tensor_numpy.shape[0] in (1, self.checkpoint.multi_step_input), tensor_numpy.shape
        assert tensor_numpy.shape[1] == len(tensor_by_name), tensor_numpy.shape

        t = []
        for k, v in enumerate(tensor_by_name):
            data = tensor_numpy[-1, k]

            nans = "-"

            if np.isnan(data).any():
                nan_count = np.isnan(data).sum()

                ratio = nan_count / data.size
                nans = f"{ratio:.0%}"

            if np.isinf(data).any():
                nans = "∞"

            t.append((k, v, np.nanmin(data), np.nanmax(data), nans, kinds.get(v, Kind())))

        LOG.info("")
        LOG.info(
            "%s:\n\n%s\n", title, table(t, header=["Index", "Variable", "Min", "Max", "NaNs", "Kind"], align="><<<|<")
        )
        LOG.info("")

    def _print_input_tensor(self, title, input_tensor_torch):

        input_tensor_numpy = input_tensor_torch.cpu().numpy()  # (batch, multi_step_input, values, variables)

        assert len(input_tensor_numpy.shape) == 4, input_tensor_numpy.shape
        assert input_tensor_numpy.shape[0] == 1, input_tensor_numpy.shape

        input_tensor_numpy = np.squeeze(input_tensor_numpy, axis=0)  # Drop the batch dimension
        input_tensor_numpy = np.swapaxes(input_tensor_numpy, -2, -1)  # (multi_step_input, variables, values)

        self._print_tensor(title, input_tensor_numpy, self._input_tensor_by_name, self._input_kinds)

    def _print_output_tensor(self, title, output_tensor_numpy):

        LOG.info(
            "%s",
            f"Output tensor shape={output_tensor_numpy.shape}, NaNs={np.isnan(output_tensor_numpy).sum()/ output_tensor_numpy.size: .0%}",
        )

        if not self._output_tensor_by_name:
            for i in range(output_tensor_numpy.shape[1]):
                self._output_tensor_by_name.append(self.checkpoint.output_tensor_index_to_variable[i])
                if i in self.checkpoint.prognostic_output_mask:
                    self._output_kinds[self.checkpoint.output_tensor_index_to_variable[i]] = Kind(prognostic=True)
                else:
                    self._output_kinds[self.checkpoint.output_tensor_index_to_variable[i]] = Kind(diagnostic=True)

        # output_tensor_numpy = output_tensor_numpy.cpu().numpy()

        if len(output_tensor_numpy.shape) == 2:
            output_tensor_numpy = output_tensor_numpy[np.newaxis, ...]  # Add multi_step_input

        output_tensor_numpy = np.swapaxes(output_tensor_numpy, -2, -1)  # (multi_step_input, variables, values)

        self._print_tensor(title, output_tensor_numpy, self._output_tensor_by_name, self._output_kinds)

    def patch_data_request(self, request):
        """Some of the processores may need to patch the data request (e.g. mars or cds request)"""
        for p in self.pre_processors:
            request = p.patch_data_request(request)

        for p in self.post_processors:
            request = p.patch_data_request(request)

        return request<|MERGE_RESOLUTION|>--- conflicted
+++ resolved
@@ -59,16 +59,11 @@
         allow_nans=None,  # can be True of False
         use_grib_paramid=False,
         verbosity=0,
+        trace_path=None,
+        output_frequency=None,
+        write_initial_state=True,
         patch_metadata={},
         development_hacks={},  # For testing purposes, don't use in production
-        trace_path=None,
-<<<<<<< HEAD
-        output_frequency=None,
-        write_initial_state=True,
-        pre_processors=None,
-        post_processors=None,
-=======
->>>>>>> 3e4c0b17
     ):
         self._checkpoint = Checkpoint(checkpoint, patch_metadata=patch_metadata)
 
@@ -117,16 +112,14 @@
 
     def run(self, *, input_state, lead_time):
 
-<<<<<<< HEAD
         # Shallow copy to avoid modifying the user's input state
         input_state = input_state.copy()
         input_state["fields"] = input_state["fields"].copy()
 
         input_state = self.preprocess(input_state)
-=======
+
         input_state = input_state.copy()
         input_state["step"] = 0
->>>>>>> 3e4c0b17
 
         self.constant_forcings_inputs = self.checkpoint.constant_forcings_inputs(self, input_state)
         self.dynamic_forcings_inputs = self.checkpoint.dynamic_forcings_inputs(self, input_state)
@@ -187,8 +180,8 @@
                 self._input_kinds[name] = Kind(forcing=True, constant=True, **source.kinds)
                 if self.trace:
                     self.trace.from_source(name, source, "initial dynamic forcings")
-<<<<<<< HEAD
-=======
+                if self.trace:
+                    self.trace.from_source(name, source, "initial dynamic forcings")
 
     def initial_constant_forcings_inputs(self, constant_forcings_inputs):
         # Give an opportunity to modify the forcings for the first step
@@ -197,7 +190,6 @@
     def initial_dynamic_forcings_inputs(self, dynamic_forcings_inputs):
         # Give an opportunity to modify the forcings for the first step
         return dynamic_forcings_inputs
->>>>>>> 3e4c0b17
 
     def prepare_input_tensor(self, input_state, dtype=np.float32):
 
@@ -297,14 +289,8 @@
         LOG.info("Using autocast %s", self.autocast)
         LOG.info("Lead time: %s, time stepping: %s Forecasting %s steps", lead_time, self.checkpoint.timestep, steps)
 
-<<<<<<< HEAD
         result = input_state.copy()  # We should not modify the input state
         result["fields"] = dict()
-        result["step"] = to_timedelta(0)
-=======
-        new_state = input_state.copy()  # We should not modify the input state
-        new_state["fields"] = dict()
->>>>>>> 3e4c0b17
 
         start = input_state["date"]
 
@@ -320,6 +306,7 @@
                 reset[i] = True
 
         check = reset.copy()
+        new_state = input_state.copy()
 
         if self.verbosity > 0:
             self._print_input_tensor("First input tensor", input_tensor_torch)
@@ -329,16 +316,7 @@
             date = start + step
             LOG.info("Forecasting step %s (%s)", step, date)
 
-<<<<<<< HEAD
             result["date"] = date
-            result["previous_step"] = result.get("step")
-            result["step"] = step
-=======
-            new_state["date"] = date
->>>>>>> 3e4c0b17
-
-            if self.trace:
-                self.trace.write_input_tensor(date, s, input_tensor_torch.cpu().numpy(), variable_to_input_tensor_index)
 
             # Predict next state of atmosphere
             with torch.autocast(device_type=self.device, dtype=self.autocast):
