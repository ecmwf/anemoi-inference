# (C) Copyright 2024 Anemoi contributors.
#
# This software is licensed under the terms of the Apache Licence Version 2.0
# which can be obtained at http://www.apache.org/licenses/LICENSE-2.0.
#
# In applying this licence, ECMWF does not waive the privileges and immunities
# granted to it by virtue of its status as an intergovernmental organisation
# nor does it submit to any jurisdiction.


import datetime
import logging
import os
<<<<<<< HEAD
import warnings
=======
import random
>>>>>>> b95e1675
from functools import cached_property

import numpy as np
import torch
import torch.distributed as dist
<<<<<<< HEAD
from anemoi.utils.dates import frequency_to_timedelta as to_timedelta
from anemoi.utils.text import table
from anemoi.utils.timer import Timer  # , Timers
=======
from anemoi.utils.timer import Timer
>>>>>>> b95e1675

from .checkpoint import Checkpoint
from .context import Context
from .postprocess import Accumulator
from .postprocess import Noop
from .precisions import PRECISIONS

LOG = logging.getLogger(__name__)


class Kind:
    """Used for debugging purposes"""

    def __init__(self, **kwargs):
        self.kwargs = kwargs

    def __repr__(self):
        result = []

        for k, v in self.kwargs.items():
            if v:
                result.append(k)

        if not result:
            return "?"

        return ", ".join(result)


class Runner(Context):
    """A runner is responsible for running a model."""

    def __init__(
        self,
        checkpoint,
        *,
        accumulations=True,
        device: str = "cuda",
        precision: str = None,
        report_error=False,
        allow_nans=None,  # can be True of False
        use_grib_paramid=False,
        verbosity=0,
        inference_options=None,
        patch_metadata={},
        development_hacks={},  # For testing purposes, don't use in production
    ):
        self._checkpoint = Checkpoint(checkpoint, patch_metadata=patch_metadata)

        self.device = device
        self.precision = precision
        self.report_error = report_error

        # Override the default values set in `Context`
        self.verbosity = verbosity
        self.allow_nans = allow_nans
        self.use_grib_paramid = use_grib_paramid
        self.development_hacks = development_hacks
        self.hacks = bool(development_hacks)

        # This could also be passed as an argument

        self.postprocess = Noop()

        if accumulations is True:
            # Get accumulations from the checkpoint
            accumulations = self.checkpoint.accumulations

        if accumulations:
            self.postprocess = Accumulator(accumulations)

        self._input_kinds = {}
        self._input_tensor_by_name = []

        self._output_kinds = {}
        self._output_tensor_by_name = []

        if self.verbosity > 2:
            self.checkpoint.print_indices()

        LOG.info("Using %s runner", self.__class__.__name__)

        if self.verbosity > 1:
            self.checkpoint.print_variable_categories()

    @property
    def checkpoint(self):
        return self._checkpoint

    def run(self, *, input_state, lead_time):

        self.constant_forcings_inputs = self.checkpoint.constant_forcings_inputs(self, input_state)
        self.dynamic_forcings_inputs = self.checkpoint.dynamic_forcings_inputs(self, input_state)
        self.boundary_forcings_inputs = self.checkpoint.boundary_forcings_inputs(self, input_state)

        # timers = Timers()

        lead_time = to_timedelta(lead_time)

        # This may be used but Output objects to compute the step
        self.lead_time = lead_time
        self.time_step = self.checkpoint.timestep

        input_tensor = self.prepare_input_tensor(input_state)

        try:
            yield from self.postprocess(self.forecast(lead_time, input_tensor, input_state))
        except (TypeError, ModuleNotFoundError, AttributeError):
            if self.report_error:
                self.checkpoint.report_error()
            raise

        # timers.report()

    def add_initial_forcings_to_input_state(self, input_state):
        # Should that be alreay a list of dates
        date = input_state["date"]
        fields = input_state["fields"]

        dates = [date + h for h in self.checkpoint.lagged]

        # For output object. Should be moved elsewhere
        self.reference_date = dates[-1]
        self.initial_dates = dates

        # TODO: Check for user provided forcings

        for source in self.constant_forcings_inputs:
            LOG.info("Constant forcings input: %s %s (%s)", source, source.variables, dates)
            arrays = source.load_forcings(input_state, dates)
            for name, forcing in zip(source.variables, arrays):
                assert isinstance(forcing, np.ndarray), (name, forcing)
                fields[name] = forcing
                self._input_kinds[name] = Kind(forcing=True, constant=True, **source.kinds)

        for source in self.dynamic_forcings_inputs:
            LOG.info("Dynamic forcings input: %s %s (%s)", source, source.variables, dates)
            arrays = source.load_forcings(input_state, dates)
            for name, forcing in zip(source.variables, arrays):
                assert isinstance(forcing, np.ndarray), (name, forcing)
                fields[name] = forcing
                self._input_kinds[name] = Kind(forcing=True, constant=True, **source.kinds)

    def prepare_input_tensor(self, input_state, dtype=np.float32):

        if "latitudes" not in input_state:
            input_state["latitudes"] = self.checkpoint.latitudes

        if "longitudes" not in input_state:
            input_state["longitudes"] = self.checkpoint.longitudes

        if input_state.get("latitudes") is None or input_state.get("longitudes") is None:
            raise ValueError("Input state must contain 'latitudes' and 'longitudes'")

        typed_variables = self.checkpoint.typed_variables

        for name in input_state["fields"]:
            self._input_kinds[name] = Kind(input=True, constant=typed_variables[name].is_constant_in_time)

        # Add initial forcings to input state if needed

        self.add_initial_forcings_to_input_state(input_state)

        input_state = self.validate_input_state(input_state)

        input_fields = input_state["fields"]

        input_tensor_numpy = np.full(
            shape=(
                self.checkpoint.multi_step_input,
                self.checkpoint.number_of_input_features,
                self.checkpoint.number_of_grid_points,
            ),
            fill_value=np.nan,
            dtype=dtype,
        )

        self._input_tensor_by_name = [None] * self.checkpoint.number_of_input_features

        LOG.info("Preparing input tensor with shape %s", input_tensor_numpy.shape)

        variable_to_input_tensor_index = self.checkpoint.variable_to_input_tensor_index

        check = set()
        for var, field in input_fields.items():
            i = variable_to_input_tensor_index[var]
            if i in check:
                raise ValueError(f"Duplicate variable {var}/{i} in input fields")
            input_tensor_numpy[:, i] = field
            check.add(i)

            self._input_tensor_by_name[i] = var

        if len(check) != self.checkpoint.number_of_input_features:
            missing = set(range(self.checkpoint.number_of_input_features)) - check
            mapping = {v: k for k, v in self.checkpoint.variable_to_input_tensor_index.items()}
            raise ValueError(f"Missing variables in input fields: {[mapping.get(_,_) for _ in missing]}")

        return input_tensor_numpy

    @cached_property
    def autocast(self):
        autocast = self.precision

<<<<<<< HEAD
        if autocast is None:
            autocast = self.checkpoint.precision

        if autocast is None:
            LOG.warning("No autocast given, using float16")
            autocast = "16"

        return PRECISIONS.get(autocast, autocast)

    @cached_property
    def model(self):
=======
        global_rank = int(
            os.getenv("SLURM_PROCID", 0)
        )  # Get rank of the current process, equivalent to dist.get_rank()
        world_size = int(os.getenv("SLURM_NTASKS", 1))  # Total number of processes
        local_rank = int(os.getenv("SLURM_LOCALID", 0))  # Get GPU num of current process
        if global_rank == 0:
            LOGGER.info("World size: %d", world_size)
        addr = os.getenv("MASTER_ADDR", "localhost")  # localhost should be sufficient to run on a single node
        port = os.getenv("MASTER_PORT", 10000 + random.randint(0, 10000))  # random port between 10,000 and 20,000
        dist.init_process_group(
            backend="nccl",
            init_method=f"tcp://{addr}:{port}",
            timeout=datetime.timedelta(minutes=1),
            world_size=world_size,
            rank=global_rank,
        )

        # Ensure each process only uses one GPU
        torch.cuda.set_device(local_rank)

        if world_size > 1:
            model_comm_group_ranks = np.arange(world_size, dtype=int)
            model_comm_group = torch.distributed.new_group(model_comm_group_ranks)
        else:
            model_comm_group = None

>>>>>>> b95e1675
        with Timer(f"Loading {self.checkpoint}"):
            model = torch.load(self.checkpoint.path, map_location=self.device, weights_only=False).to(self.device)
            # model.set_inference_options(**self.inference_options)
            return model

    def forecast(self, lead_time, input_tensor_numpy, input_state):
        local_rank = int(os.environ.get("SLURM_LOCALID", 0))
        self.device = f"{self.device}:{local_rank}"
        torch.cuda.set_device(local_rank)
        self.model.eval()

        torch.set_grad_enabled(False)

        global_rank = int(
            os.environ.get("SLURM_PROCID", 0)
        )  # Get rank of the current process, equivalent to dist.get_rank()
        world_size = int(os.environ.get("SLURM_NTASKS", 1))  # Total number of processes
        if local_rank == 0:
            LOG.info("World size: %d", world_size)

        # Create pytorch input tensor
        input_tensor_torch = torch.from_numpy(np.swapaxes(input_tensor_numpy, -2, -1)[np.newaxis, ...]).to(self.device)

<<<<<<< HEAD
        LOG.info("Using autocast %s", self.autocast)
=======
        if global_rank == 0:
            LOGGER.info("Using autocast %s", autocast)
>>>>>>> b95e1675

        lead_time = to_timedelta(lead_time)
        steps = lead_time // self.checkpoint.timestep

        LOG.info("Lead time: %s, time stepping: %s Forecasting %s steps", lead_time, self.checkpoint.timestep, steps)

<<<<<<< HEAD
        result = input_state.copy()  # We should not modify the input state
        result["fields"] = dict()
=======
        if "lsm" in self.checkpoint.variable_to_index:
            prognostic_template = reference_fields[self.checkpoint.variable_to_index["lsm"]]
        else:
            first = list(self.checkpoint.variable_to_index.keys())
            if global_rank == 0:
                LOGGER.warning("No LSM found to use as a GRIB template, using %s", first[0])
            prognostic_template = reference_fields[0]
>>>>>>> b95e1675

        start = input_state["date"]

        if world_size > 1:
            dist.init_process_group(
                backend="nccl",
                init_method=f'tcp://{os.environ["MASTER_ADDR"]}:{os.environ["MASTER_PORT"]}',
                timeout=datetime.timedelta(minutes=3),
                world_size=world_size,
                rank=global_rank,
            )

            model_comm_group_ranks = np.arange(world_size, dtype=int)
            model_comm_group_ranks = np.arange(world_size, dtype=int)
            model_comm_group = torch.distributed.new_group(model_comm_group_ranks)
        else:
            model_comm_group = None

        # The variable `check` is used to keep track of which variables have been updated
        # In the input tensor. `reset` is used to reset `check` to False except
        # when the values are of the constant in time variables

        reset = np.full((input_tensor_torch.shape[-1],), False)
        variable_to_input_tensor_index = self.checkpoint.variable_to_input_tensor_index
        typed_variables = self.checkpoint.typed_variables
        for variable, i in variable_to_input_tensor_index.items():
            if typed_variables[variable].is_constant_in_time:
                reset[i] = True

        check = reset.copy()

        if self.verbosity > 0:
            self._print_input_tensor("First input tensor", input_tensor_torch)

        for s in range(steps):
            step = (s + 1) * self.checkpoint.timestep
            date = start + step
            if local_rank == 0:
                LOG.info("Forecasting step %s (%s)", step, date)

            result["date"] = date

            # Predict next state of atmosphere
<<<<<<< HEAD
            with torch.autocast(device_type=self.device, dtype=self.autocast):
                # y_pred = self.model.forward(input_tensor_torch.unsqueeze(2), model_comm_group)
                # y_pred = self.model.forward(input_tensor_torch, model_comm_group)
                y_pred = self.model.predict_step(input_tensor_torch, model_comm_group)

            if local_rank == 0:
                # Detach tensor and squeeze (should we detach here?)
                output = np.squeeze(y_pred.cpu().numpy())  # shape: (values, variables)

                # Update state
                for i in range(output.shape[1]):
                    result["fields"][self.checkpoint.output_tensor_index_to_variable[i]] = output[:, i]

                if (s == 0 and self.verbosity > 0) or self.verbosity > 1:
                    self._print_output_tensor("Output tensor", output)

                yield result

                # No need to prepare next input tensor if we are at the last step
                if s == steps - 1:
                    continue

                # Update  tensor for next iteration

                check[:] = reset

                input_tensor_torch = self.copy_prognostic_fields_to_input_tensor(input_tensor_torch, y_pred, check)

                del y_pred  # Recover memory

                input_tensor_torch = self.add_dynamic_forcings_to_input_tensor(
                    input_tensor_torch, input_state, date, check
                )
                input_tensor_torch = self.add_boundary_forcings_to_input_tensor(
                    input_tensor_torch, input_state, date, check
                )

                if not check.all():
                    # Not all variables have been updated
                    missing = []
                    variable_to_input_tensor_index = self.checkpoint.variable_to_input_tensor_index
                    mapping = {v: k for k, v in variable_to_input_tensor_index.items()}
                    for i in range(check.shape[-1]):
                        if not check[i]:
                            missing.append(mapping[i])
=======
            with torch.autocast(device_type=device, dtype=autocast):
                # y_pred = model.predict_step(input_tensor_torch, model_comm_group)
                y_pred = model.forward(input_tensor_torch.unsqueeze(2), model_comm_group)

            if global_rank == 0:
                # Detach tensor and squeeze
                output = np.squeeze(y_pred.cpu().numpy())

                prognostic_fields_numpy = output[:, prognostic_output_mask]
                if len(diagnostic_output_mask):
                    diagnostic_fields_numpy = output[:, diagnostic_output_mask]

                for n, (m, param) in enumerate(zip(prognostic_data_from_retrieved_fields_mask, prognostic_params)):
                    template = reference_fields[m]
                    assert template.datetime()["valid_time"] == most_recent_datetime, (
                        template.datetime()["valid_time"],
                        most_recent_datetime,
                    )
                    output_callback(
                        prognostic_fields_numpy[:, n],
                        template=template,
                        step=step,
                        check_nans=True,  # param in can_be_missing,
                    )

                # Write diagnostic fields
                if len(diagnostic_output_mask):
                    for n, param in enumerate(self.checkpoint.diagnostic_params):
                        accumulated_output[n] += np.maximum(0, diagnostic_fields_numpy[:, n])
                        assert prognostic_template.datetime()["valid_time"] == most_recent_datetime, (
                            prognostic_template.datetime()["valid_time"],
                            most_recent_datetime,
                        )

                        if param in accumulations_params:
                            output_callback(
                                accumulated_output[n],
                                stepType="accum",
                                template=prognostic_template,
                                startStep=0,
                                endStep=step,
                                param=param,
                                check_nans=True,  # param in can_be_missing,
                            )
                        else:
                            output_callback(
                                diagnostic_fields_numpy[:, n],
                                template=prognostic_template,
                                step=step,
                                check_nans=True,  # param in can_be_missing,
                            )

            # Next step
            # Compute new forcing

            forcing = forcing_and_constants(
                source=input_fields[:1],
                param=self.checkpoint.computed_forcings,
                date=start_datetime + datetime.timedelta(hours=step),
            )
            forcing = np.swapaxes(forcing[np.newaxis, np.newaxis, ...], -2, -1)
            forcing = torch.from_numpy(forcing).to(device)
>>>>>>> b95e1675

                    raise ValueError(f"Missing variables in input tensor: {sorted(missing)}")

                if (s == 0 and self.verbosity > 0) or self.verbosity > 1:
                    self._print_input_tensor("Next input tensor", input_tensor_torch)

        dist.destroy_process_group()

    def copy_prognostic_fields_to_input_tensor(self, input_tensor_torch, y_pred, check):

        # input_tensor_torch is shape: (batch, multi_step_input, values, variables)
        # batch is always 1

        prognostic_output_mask = self.checkpoint.prognostic_output_mask
        prognostic_input_mask = self.checkpoint.prognostic_input_mask

        # Copy prognostic fields to input tensor
        prognostic_fields = y_pred[..., prognostic_output_mask]  # Get new predicted values
        input_tensor_torch = input_tensor_torch.roll(-1, dims=1)  # Roll the tensor in the multi_step_input dimension
        input_tensor_torch[:, -1, :, self.checkpoint.prognostic_input_mask] = (
            prognostic_fields  # Add new values to last 'multi_step_input' row
        )

        assert not check[prognostic_input_mask].any()  # Make sure we are not overwriting some values
        check[prognostic_input_mask] = True

        for n in prognostic_input_mask:
            self._input_kinds[self._input_tensor_by_name[n]] = Kind(prognostic=True)

        return input_tensor_torch

    def add_dynamic_forcings_to_input_tensor(self, input_tensor_torch, state, date, check):

        if self.hacks:
            if "dynamic_forcings_date" in self.development_hacks:
                date = self.development_hacks["dynamic_forcings_date"]
                warnings.warn(f"🧑‍💻 Using `dynamic_forcings_date` hack: {date} 🧑‍💻")

        # TODO: check if there were not already loaded as part of the input state

        # input_tensor_torch is shape: (batch, multi_step_input, values, variables)
        # batch is always 1

        for source in self.dynamic_forcings_inputs:

            forcings = source.load_forcings(state, [date])  # shape: (variables, dates, values)

            forcings = np.squeeze(forcings, axis=1)  # Drop the dates dimension

            forcings = np.swapaxes(forcings[np.newaxis, np.newaxis, ...], -2, -1)  # shape: (1, 1, values, variables)

            forcings = torch.from_numpy(forcings).to(self.device)  # Copy to device

            input_tensor_torch[:, -1, :, source.mask] = forcings  # Copy forcings to last 'multi_step_input' row

            assert not check[source.mask].any()  # Make sure we are not overwriting some values
            check[source.mask] = True

            for n in source.mask:
                self._input_kinds[self._input_tensor_by_name[n]] = Kind(forcing=True, **source.kinds)

        return input_tensor_torch

    def add_boundary_forcings_to_input_tensor(self, input_tensor_torch, state, date, check):

        # input_tensor_torch is shape: (batch, multi_step_input, values, variables)
        # batch is always 1
        sources = self.boundary_forcings_inputs
        for source in sources:
            forcings = source.load_forcings(state, [date])  # shape: (variables, dates, values)

            forcings = np.squeeze(forcings, axis=1)  # Drop the dates dimension

            forcings = np.swapaxes(forcings[np.newaxis, np.newaxis, ...], -2, -1)  # shape: (1, 1, values, variables)
            forcings = torch.from_numpy(forcings).to(self.device)  # Copy to device
            total_mask = np.ix_([0], [-1], source.spatial_mask, source.variables_mask)
            input_tensor_torch[total_mask] = forcings  # Copy forcings to last 'multi_step_input' row

        # TO DO: add some consistency checks as above
        return input_tensor_torch

    def validate_input_state(self, input_state):

        if not isinstance(input_state, dict):
            raise ValueError("Input state must be a dictionnary")

        EXPECT = dict(date=datetime.datetime, latitudes=np.ndarray, longitudes=np.ndarray, fields=dict)

        for key, klass in EXPECT.items():
            if key not in input_state:
                raise ValueError(f"Input state must contain a `{key}` enytry")

            if not isinstance(input_state[key], klass):
                raise ValueError(
                    f"Input state entry `{key}` is type {type(input_state[key])}, expected {klass} instead"
                )

        # Detach from the user's input so we can modify it
        input_state = input_state.copy()
        fields = input_state["fields"] = input_state["fields"].copy()
        number_of_grid_points = self.checkpoint.number_of_grid_points

        for latlon in ("latitudes", "longitudes"):
            if len(input_state[latlon].shape) != 1:
                raise ValueError(f"Input state entry `{latlon}` must be 1D, shape is {input_state[latlon].shape}")

        nlat = len(input_state["latitudes"])
        nlon = len(input_state["longitudes"])
        if nlat != nlon:
            raise ValueError(f"Size mismatch latitudes={nlat}, longitudes={nlon}")

        if nlat != number_of_grid_points:
            raise ValueError(f"Size mismatch latitudes={nlat}, number_of_grid_points={number_of_grid_points}")

        multi_step = self.checkpoint.multi_step_input

        expected_shape = (multi_step, number_of_grid_points)

        LOG.info("Expected shape for each input fields: %s", expected_shape)

        # Check field
        with_nans = []

        for name, field in list(fields.items()):

            # Allow for 1D fields if multi_step is 1
            if len(field.shape) == 1:
                field = fields[name] = field.reshape(1, field.shape[0])

            if field.shape != expected_shape:
                raise ValueError(f"Field `{name}` has the wrong shape. Expected {expected_shape}, got {field.shape}")

            if np.isinf(field).any():
                raise ValueError(f"Field `{name}` contains infinities")

            if np.isnan(field).any():
                with_nans.append(name)

        if with_nans:
            msg = f"NaNs found in the following variables: {sorted(with_nans)}"
            if self.allow_nans is None:
                LOG.warning(msg)
                self.allow_nans = True

            if not self.allow_nans:
                raise ValueError(msg)

        return input_state

    def _print_tensor(self, title, tensor_numpy, tensor_by_name, kinds):

        assert len(tensor_numpy.shape) == 3, tensor_numpy.shape
        assert tensor_numpy.shape[0] in (1, self.checkpoint.multi_step_input), tensor_numpy.shape
        assert tensor_numpy.shape[1] == len(tensor_by_name), tensor_numpy.shape

        t = []
        for k, v in enumerate(tensor_by_name):
            data = tensor_numpy[-1, k]

            nans = "-"

            if np.isnan(data).any():
                nan_count = np.isnan(data).sum()

                ratio = nan_count / data.size
                nans = f"{ratio:.0%}"

            if np.isinf(data).any():
                nans = "∞"

            t.append((k, v, np.nanmin(data), np.nanmax(data), nans, kinds.get(v, Kind())))

        LOG.info("")
        LOG.info(
            "%s:\n\n%s\n", title, table(t, header=["Index", "Variable", "Min", "Max", "NaNs", "Kind"], align="><<<|<")
        )
        LOG.info("")

    def _print_input_tensor(self, title, input_tensor_torch):

        input_tensor_numpy = input_tensor_torch.cpu().numpy()  # (batch, multi_step_input, values, variables)

        assert len(input_tensor_numpy.shape) == 4, input_tensor_numpy.shape
        assert input_tensor_numpy.shape[0] == 1, input_tensor_numpy.shape

        input_tensor_numpy = np.squeeze(input_tensor_numpy, axis=0)  # Drop the batch dimension
        input_tensor_numpy = np.swapaxes(input_tensor_numpy, -2, -1)  # (multi_step_input, variables, values)

        self._print_tensor(title, input_tensor_numpy, self._input_tensor_by_name, self._input_kinds)

    def _print_output_tensor(self, title, output_tensor_numpy):

        LOG.info(
            "%s",
            f"Output tensor shape={output_tensor_numpy.shape}, NaNs={np.isnan(output_tensor_numpy).sum()/ output_tensor_numpy.size: .0%}",
        )

        if not self._output_tensor_by_name:
            for i in range(output_tensor_numpy.shape[1]):
                self._output_tensor_by_name.append(self.checkpoint.output_tensor_index_to_variable[i])
                if i in self.checkpoint.prognostic_output_mask:
                    self._output_kinds[self.checkpoint.output_tensor_index_to_variable[i]] = Kind(prognostic=True)
                else:
                    self._output_kinds[self.checkpoint.output_tensor_index_to_variable[i]] = Kind(diagnostic=True)

        # output_tensor_numpy = output_tensor_numpy.cpu().numpy()

        if len(output_tensor_numpy.shape) == 2:
            output_tensor_numpy = output_tensor_numpy[np.newaxis, ...]  # Add multi_step_input

        output_tensor_numpy = np.swapaxes(output_tensor_numpy, -2, -1)  # (multi_step_input, variables, values)

        self._print_tensor(title, output_tensor_numpy, self._output_tensor_by_name, self._output_kinds)<|MERGE_RESOLUTION|>--- conflicted
+++ resolved
@@ -11,29 +11,23 @@
 import datetime
 import logging
 import os
-<<<<<<< HEAD
 import warnings
-=======
 import random
->>>>>>> b95e1675
 from functools import cached_property
 
 import numpy as np
 import torch
 import torch.distributed as dist
-<<<<<<< HEAD
 from anemoi.utils.dates import frequency_to_timedelta as to_timedelta
 from anemoi.utils.text import table
 from anemoi.utils.timer import Timer  # , Timers
-=======
-from anemoi.utils.timer import Timer
->>>>>>> b95e1675
 
 from .checkpoint import Checkpoint
 from .context import Context
 from .postprocess import Accumulator
 from .postprocess import Noop
 from .precisions import PRECISIONS
+from .parallel import init_network
 
 LOG = logging.getLogger(__name__)
 
@@ -232,7 +226,6 @@
     def autocast(self):
         autocast = self.precision
 
-<<<<<<< HEAD
         if autocast is None:
             autocast = self.checkpoint.precision
 
@@ -244,34 +237,6 @@
 
     @cached_property
     def model(self):
-=======
-        global_rank = int(
-            os.getenv("SLURM_PROCID", 0)
-        )  # Get rank of the current process, equivalent to dist.get_rank()
-        world_size = int(os.getenv("SLURM_NTASKS", 1))  # Total number of processes
-        local_rank = int(os.getenv("SLURM_LOCALID", 0))  # Get GPU num of current process
-        if global_rank == 0:
-            LOGGER.info("World size: %d", world_size)
-        addr = os.getenv("MASTER_ADDR", "localhost")  # localhost should be sufficient to run on a single node
-        port = os.getenv("MASTER_PORT", 10000 + random.randint(0, 10000))  # random port between 10,000 and 20,000
-        dist.init_process_group(
-            backend="nccl",
-            init_method=f"tcp://{addr}:{port}",
-            timeout=datetime.timedelta(minutes=1),
-            world_size=world_size,
-            rank=global_rank,
-        )
-
-        # Ensure each process only uses one GPU
-        torch.cuda.set_device(local_rank)
-
-        if world_size > 1:
-            model_comm_group_ranks = np.arange(world_size, dtype=int)
-            model_comm_group = torch.distributed.new_group(model_comm_group_ranks)
-        else:
-            model_comm_group = None
-
->>>>>>> b95e1675
         with Timer(f"Loading {self.checkpoint}"):
             model = torch.load(self.checkpoint.path, map_location=self.device, weights_only=False).to(self.device)
             # model.set_inference_options(**self.inference_options)
@@ -289,40 +254,32 @@
             os.environ.get("SLURM_PROCID", 0)
         )  # Get rank of the current process, equivalent to dist.get_rank()
         world_size = int(os.environ.get("SLURM_NTASKS", 1))  # Total number of processes
-        if local_rank == 0:
-            LOG.info("World size: %d", world_size)
 
         # Create pytorch input tensor
         input_tensor_torch = torch.from_numpy(np.swapaxes(input_tensor_numpy, -2, -1)[np.newaxis, ...]).to(self.device)
 
-<<<<<<< HEAD
-        LOG.info("Using autocast %s", self.autocast)
-=======
-        if global_rank == 0:
-            LOGGER.info("Using autocast %s", autocast)
->>>>>>> b95e1675
-
         lead_time = to_timedelta(lead_time)
         steps = lead_time // self.checkpoint.timestep
 
-        LOG.info("Lead time: %s, time stepping: %s Forecasting %s steps", lead_time, self.checkpoint.timestep, steps)
-
-<<<<<<< HEAD
+        if global_rank == 0:
+            LOG.info("World size: %d", world_size)
+            LOG.info("Using autocast %s", self.autocast)
+            LOG.info("Lead time: %s, time stepping: %s Forecasting %s steps", lead_time, self.checkpoint.timestep, steps)
+
         result = input_state.copy()  # We should not modify the input state
         result["fields"] = dict()
-=======
-        if "lsm" in self.checkpoint.variable_to_index:
-            prognostic_template = reference_fields[self.checkpoint.variable_to_index["lsm"]]
-        else:
-            first = list(self.checkpoint.variable_to_index.keys())
-            if global_rank == 0:
-                LOGGER.warning("No LSM found to use as a GRIB template, using %s", first[0])
-            prognostic_template = reference_fields[0]
->>>>>>> b95e1675
 
         start = input_state["date"]
 
         if world_size > 1:
+            
+            #only rank 0 logs
+            if (local_rank != 0):
+                LOG.handlers.clear()
+
+            init_network()
+
+
             dist.init_process_group(
                 backend="nccl",
                 init_method=f'tcp://{os.environ["MASTER_ADDR"]}:{os.environ["MASTER_PORT"]}',
@@ -356,19 +313,18 @@
         for s in range(steps):
             step = (s + 1) * self.checkpoint.timestep
             date = start + step
-            if local_rank == 0:
+            if global_rank == 0:
                 LOG.info("Forecasting step %s (%s)", step, date)
 
             result["date"] = date
 
             # Predict next state of atmosphere
-<<<<<<< HEAD
             with torch.autocast(device_type=self.device, dtype=self.autocast):
                 # y_pred = self.model.forward(input_tensor_torch.unsqueeze(2), model_comm_group)
                 # y_pred = self.model.forward(input_tensor_torch, model_comm_group)
                 y_pred = self.model.predict_step(input_tensor_torch, model_comm_group)
 
-            if local_rank == 0:
+            if global_rank == 0:
                 # Detach tensor and squeeze (should we detach here?)
                 output = np.squeeze(y_pred.cpu().numpy())  # shape: (values, variables)
 
@@ -408,77 +364,13 @@
                     for i in range(check.shape[-1]):
                         if not check[i]:
                             missing.append(mapping[i])
-=======
-            with torch.autocast(device_type=device, dtype=autocast):
-                # y_pred = model.predict_step(input_tensor_torch, model_comm_group)
-                y_pred = model.forward(input_tensor_torch.unsqueeze(2), model_comm_group)
-
-            if global_rank == 0:
-                # Detach tensor and squeeze
-                output = np.squeeze(y_pred.cpu().numpy())
-
-                prognostic_fields_numpy = output[:, prognostic_output_mask]
-                if len(diagnostic_output_mask):
-                    diagnostic_fields_numpy = output[:, diagnostic_output_mask]
-
-                for n, (m, param) in enumerate(zip(prognostic_data_from_retrieved_fields_mask, prognostic_params)):
-                    template = reference_fields[m]
-                    assert template.datetime()["valid_time"] == most_recent_datetime, (
-                        template.datetime()["valid_time"],
-                        most_recent_datetime,
-                    )
-                    output_callback(
-                        prognostic_fields_numpy[:, n],
-                        template=template,
-                        step=step,
-                        check_nans=True,  # param in can_be_missing,
-                    )
-
-                # Write diagnostic fields
-                if len(diagnostic_output_mask):
-                    for n, param in enumerate(self.checkpoint.diagnostic_params):
-                        accumulated_output[n] += np.maximum(0, diagnostic_fields_numpy[:, n])
-                        assert prognostic_template.datetime()["valid_time"] == most_recent_datetime, (
-                            prognostic_template.datetime()["valid_time"],
-                            most_recent_datetime,
-                        )
-
-                        if param in accumulations_params:
-                            output_callback(
-                                accumulated_output[n],
-                                stepType="accum",
-                                template=prognostic_template,
-                                startStep=0,
-                                endStep=step,
-                                param=param,
-                                check_nans=True,  # param in can_be_missing,
-                            )
-                        else:
-                            output_callback(
-                                diagnostic_fields_numpy[:, n],
-                                template=prognostic_template,
-                                step=step,
-                                check_nans=True,  # param in can_be_missing,
-                            )
-
-            # Next step
-            # Compute new forcing
-
-            forcing = forcing_and_constants(
-                source=input_fields[:1],
-                param=self.checkpoint.computed_forcings,
-                date=start_datetime + datetime.timedelta(hours=step),
-            )
-            forcing = np.swapaxes(forcing[np.newaxis, np.newaxis, ...], -2, -1)
-            forcing = torch.from_numpy(forcing).to(device)
->>>>>>> b95e1675
 
                     raise ValueError(f"Missing variables in input tensor: {sorted(missing)}")
 
                 if (s == 0 and self.verbosity > 0) or self.verbosity > 1:
                     self._print_input_tensor("Next input tensor", input_tensor_torch)
 
-        dist.destroy_process_group()
+        #dist.destroy_process_group()
 
     def copy_prognostic_fields_to_input_tensor(self, input_tensor_torch, y_pred, check):
 
