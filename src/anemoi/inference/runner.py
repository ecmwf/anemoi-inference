--- conflicted
+++ resolved
@@ -298,14 +298,6 @@
         # Create pytorch input tensor
         input_tensor_torch = torch.from_numpy(np.swapaxes(input_tensor_numpy, -2, -1)[np.newaxis, ...]).to(self.device)
 
-<<<<<<< HEAD
-        LOG.info("Using autocast %s", self.autocast)
-
-        lead_time = to_timedelta(lead_time)
-        steps = lead_time // self.checkpoint.timestep
-
-=======
->>>>>>> 82773c98
         LOG.info("Using autocast %s", self.autocast)
 
         lead_time = to_timedelta(lead_time)
@@ -332,13 +324,7 @@
         if self.verbosity > 0:
             self._print_input_tensor("First input tensor", input_tensor_torch)
 
-<<<<<<< HEAD
-        for s in range(steps):
-            step = (s + 1) * self.checkpoint.timestep
-            date = start + step
-=======
         for s, (step, date, next_date, is_last_step) in enumerate(self.forecast_stepper(start, lead_time)):
->>>>>>> 82773c98
             title = f"Forecasting step {step} ({date})"
 
             result["date"] = date
@@ -388,17 +374,10 @@
                 del y_pred  # Recover memory
 
                 input_tensor_torch = self.add_dynamic_forcings_to_input_tensor(
-<<<<<<< HEAD
-                    input_tensor_torch, input_state, date, check
-                )
-                input_tensor_torch = self.add_boundary_forcings_to_input_tensor(
-                    input_tensor_torch, input_state, date, check
-=======
                     input_tensor_torch, input_state, next_date, check
                 )
                 input_tensor_torch = self.add_boundary_forcings_to_input_tensor(
                     input_tensor_torch, input_state, next_date, check
->>>>>>> 82773c98
                 )
 
             if not check.all():
