# (C) Copyright 2024-2025 Anemoi contributors.
#
# This software is licensed under the terms of the Apache Licence Version 2.0
# which can be obtained at http://www.apache.org/licenses/LICENSE-2.0.
#
# In applying this licence, ECMWF does not waive the privileges and immunities
# granted to it by virtue of its status as an intergovernmental organisation
# nor does it submit to any jurisdiction.


import datetime
import logging
import warnings
from collections.abc import Generator
from functools import cached_property
from typing import TYPE_CHECKING
from typing import Any
from typing import Union

import numpy as np
from anemoi.transform.variables.variables import VariableFromMarsVocabulary
from anemoi.utils.dates import frequency_to_timedelta as to_timedelta
from anemoi.utils.text import table
from anemoi.utils.timer import Timer
from numpy.typing import DTypeLike

from anemoi.inference.forcings import Forcings
from anemoi.inference.lazy import torch
from anemoi.inference.types import BoolArray
from anemoi.inference.types import FloatArray
from anemoi.inference.types import State

from .checkpoint import Checkpoint
from .context import Context
from .precisions import PRECISIONS
from .profiler import ProfilingLabel
from .profiler import ProfilingRunner
from .variables import Variables

if TYPE_CHECKING:
    import torch

    from anemoi.inference.runners.parallel import ParallelRunnerMixin

LOG = logging.getLogger(__name__)


class Kind:
    """Used for debugging purposes."""

    def __init__(self, **kwargs: Any) -> None:
        """Parameters
        -------------
        **kwargs : Any
            Keyword arguments representing the kind attributes.
        """
        self.kwargs = kwargs

    def __repr__(self) -> str:
        """Returns
        ----------
        str
            String representation of the kind.
        """
        result = []

        for k, v in self.kwargs.items():
            if v:
                result.append(k)

        if not result:
            return "?"

        return ", ".join(result)


class Runner(Context):
    """A runner is responsible for running a model."""

    def __init__(
        self,
        checkpoint: str,
        *,
        device: str = "cuda",
        precision: str | None = None,
        # report_error: bool = False,
        allow_nans: bool | None = None,
        use_grib_paramid: bool = False,
        verbosity: int = 0,
        patch_metadata: dict[str, Any] = {},
        development_hacks: dict[str, Any] = {},
        trace_path: str | None = None,
        output_frequency: str | None = None,
        write_initial_state: bool = True,
        initial_state_categories: list[str] | None = None,
        use_profiler: bool = False,
        typed_variables: dict[str, dict] = {},
    ) -> None:
        """Parameters
        -------------
        checkpoint : str
            Path to the checkpoint file.
        device : str, optional
            Device to run the model on, by default "cuda".
        precision : Optional[str], optional
            Precision to use, by default None.
        report_error : bool, optional
            Whether to report errors, by default False.
        allow_nans : Optional[bool], optional
            Whether to allow NaNs, by default None.
        use_grib_paramid : bool, optional
            Whether to use GRIB paramid, by default False.
        verbosity : int, optional
            Verbosity level, by default 0.
        patch_metadata : dict, optional
            Metadata for patching, by default {}.
        development_hacks : dict, optional
            Development hacks, by default {}.
        trace_path : Optional[str], optional
            Path for tracing, by default None.
        output_frequency : Optional[str], optional
            Frequency of output, by default None.
        write_initial_state : bool, optional
            Whether to write the initial state, by default True.
        use_profiler : bool, optional
            Whether to use profiler, by default False.
        """
        self._checkpoint = Checkpoint(checkpoint, patch_metadata=patch_metadata)
        self.variables = Variables(self)
        self.trace_path = trace_path

        if trace_path:
            from .trace import Trace

            self.trace = Trace(trace_path)
        else:
            self.trace = None

        self.device = device
        self.precision = precision

        # Override the default values set in `Context`
        self.verbosity = verbosity
        self.allow_nans = allow_nans
        self.use_grib_paramid = use_grib_paramid
        self.development_hacks = development_hacks
        self.hacks = bool(development_hacks)
        self.output_frequency = output_frequency
        self.write_initial_state = write_initial_state
        self.initial_state_categories = initial_state_categories
        self.use_profiler = use_profiler

        # For the moment, until we have a better solution
        self.typed_variables = {k: VariableFromMarsVocabulary(k, v) for k, v in typed_variables.items()}

        self._input_kinds = {}
        self._input_tensor_by_name = []

        self._output_kinds = {}
        self._output_tensor_by_name = []

        self.pre_processors = self.create_pre_processors()
        self.post_processors = self.create_post_processors()

        if self.verbosity > 2:
            logging.basicConfig(level=logging.DEBUG)
            for logger_name in logging.root.manager.loggerDict:
                logging.getLogger(logger_name).setLevel(logging.DEBUG)

            self.checkpoint.print_indices()

        LOG.info("Using %s runner, device=%s", self.__class__.__name__, self.device)

        if self.verbosity > 1:
            self.checkpoint.print_variable_categories()

    @property
    def checkpoint(self) -> Checkpoint:
        """Returns
        ----------
        Checkpoint
            The checkpoint object.
        """
        return self._checkpoint

    def run(
        self, *, input_state: State, lead_time: str | int | datetime.timedelta, return_numpy: bool = True
    ) -> Generator[State, None, None]:
        """Run the model.

        Parameters
        ----------
        input_state : State
            The input state.
        lead_time : Union[str, int, datetime.timedelta]
            The lead time.
        return_numpy : bool, optional
            Whether to return the output state fields as numpy arrays, by default True.
            Otherwise, it will return torch tensors.

        Returns
        -------
        Generator[State, None, None]
            The forecasted state.
        """
        # Shallow copy to avoid modifying the user's input state
        input_state = input_state.copy()
        input_state["fields"] = input_state["fields"].copy()

        self.constant_forcings_inputs = self.create_constant_forcings_inputs(input_state)
        self.dynamic_forcings_inputs = self.create_dynamic_forcings_inputs(input_state)
        self.boundary_forcings_inputs = self.create_boundary_forcings_inputs(input_state)

        LOG.info("-" * 80)
        LOG.info("Input state:")
        LOG.info(f"  {list(input_state['fields'].keys())}")

        LOG.info("Constant forcings inputs:")
        for f in self.constant_forcings_inputs:
            LOG.info(f"  {f}")

        LOG.info("Dynamic forcings inputs:")
        for f in self.dynamic_forcings_inputs:
            LOG.info(f"  {f}")

        LOG.info("Boundary forcings inputs:")
        for f in self.boundary_forcings_inputs:
            LOG.info(f"  {f}")
        LOG.info("-" * 80)

        lead_time = to_timedelta(lead_time)

        with ProfilingRunner(self.use_profiler):
            with ProfilingLabel("Prepare input tensor", self.use_profiler):
                input_tensor = self.prepare_input_tensor(input_state)

            try:
                yield from self.prepare_output_state(self.forecast(lead_time, input_tensor, input_state), return_numpy)
            except (TypeError, ModuleNotFoundError, AttributeError):
                if self.report_error:
                    self.checkpoint.report_error()
                raise

    def create_constant_forcings_inputs(self, input_state: State) -> list[Forcings]:

        result = []

        loaded_variables, loaded_variables_mask = self.checkpoint.select_variables_and_masks(
            include=["constant+forcing"], exclude=["computed"]
        )

        if len(loaded_variables_mask) > 0:
            result.extend(
                self.create_constant_coupled_forcings(
                    loaded_variables,
                    loaded_variables_mask,
                )
            )

        computed_variables, computed_variables_mask = self.checkpoint.select_variables_and_masks(
            include=["computed+constant"]
        )

        if len(computed_variables_mask) > 0:
            result.extend(
                self.create_constant_computed_forcings(
                    computed_variables,
                    computed_variables_mask,
                )
            )

        return result

    def create_dynamic_forcings_inputs(self, input_state: State) -> list[Forcings]:

        result = []
        loaded_variables, loaded_variables_mask = self.checkpoint.select_variables_and_masks(
            include=["forcing"], exclude=["computed", "constant"]
        )

        if len(loaded_variables_mask) > 0:
            result.extend(
                self.create_dynamic_coupled_forcings(
                    loaded_variables,
                    loaded_variables_mask,
                )
            )

        computed_variables, computed_variables_mask = self.checkpoint.select_variables_and_masks(
            include=["computed"],
            exclude=["constant"],
        )
        if len(computed_variables_mask) > 0:
            result.extend(
                self.create_dynamic_computed_forcings(
                    computed_variables,
                    computed_variables_mask,
                )
            )
        return result

    def create_boundary_forcings_inputs(self, input_state: State) -> list[Forcings]:

        if not self.checkpoint.has_supporting_array("boundary"):
            return []

        result = []
        loaded_variables, loaded_variables_mask = self.checkpoint.select_variables_and_masks(include=["prognostic"])

        if len(loaded_variables_mask) > 0:
            result.extend(
                self.create_boundary_forcings(
                    loaded_variables,
                    loaded_variables_mask,
                )
            )

        return result

    def add_initial_forcings_to_input_state(self, input_state: State) -> None:
        """Add initial forcings to the input state.

        Parameters
        ----------
        input_state : State
            The input state.
        """
        # Should that be alreay a list of dates
        date = input_state["date"]
        fields = input_state["fields"]

        dates = [date + h for h in self.checkpoint.lagged]

        # For output object. Should be moved elsewhere
        self.reference_date = dates[-1]
        self.initial_dates = dates

        # TODO: Check for user provided forcings

        # We may need different forcings initial conditions
        initial_constant_forcings_inputs = self.initial_constant_forcings_inputs(self.constant_forcings_inputs)
        initial_dynamic_forcings_inputs = self.initial_dynamic_forcings_inputs(self.dynamic_forcings_inputs)

        LOG.info("-" * 80)
        LOG.info("Initial forcings:")
        LOG.info("  Constant forcings inputs:")
        for f in initial_constant_forcings_inputs:
            LOG.info(f"    {f}")
        LOG.info("  Dynamic forcings inputs:")
        for f in initial_dynamic_forcings_inputs:
            LOG.info(f"    {f}")
        LOG.info("-" * 80)

        for source in initial_constant_forcings_inputs:
            LOG.info("Constant forcings input: %s %s (%s)", source, source.variables, dates)
            arrays = source.load_forcings_array(dates, input_state)
            for name, forcing in zip(source.variables, arrays):
                assert isinstance(forcing, np.ndarray), (name, forcing)
                fields[name] = forcing
                self._input_kinds[name] = Kind(forcing=True, constant=True, **source.kinds)
                if self.trace:
                    self.trace.from_source(name, source, "initial constant forcings")

        for source in initial_dynamic_forcings_inputs:
            LOG.info("Dynamic forcings input: %s %s (%s)", source, source.variables, dates)
            arrays = source.load_forcings_array(dates, input_state)
            for name, forcing in zip(source.variables, arrays):
                assert isinstance(forcing, np.ndarray), (name, forcing)
                fields[name] = forcing
                self._input_kinds[name] = Kind(forcing=True, constant=False, **source.kinds)
                if self.trace:
                    self.trace.from_source(name, source, "initial dynamic forcings")

    def initial_constant_forcings_inputs(self, constant_forcings_inputs: list[Forcings]) -> list[Forcings]:
        """Modify the constant forcings inputs for the first step.

        Parameters
        ----------
        constant_forcings_inputs : list of Forcings
            The constant forcings inputs.

        Returns
        -------
        list[Forcings]
            The modified constant forcings inputs.
        """
        # Give an opportunity to modify the forcings for the first step
        return constant_forcings_inputs

    def initial_dynamic_forcings_inputs(self, dynamic_forcings_inputs: list[Forcings]) -> list[Forcings]:
        """Modify the dynamic forcings inputs for the initial step of the inference process.

        This method provides a hook to adjust the list of dynamic forcings before the first
        inference step is executed. By default, it returns the inputs unchanged, but subclasses
        can override this method to implement custom preprocessing or initialization logic.

        Parameters
        ----------
        dynamic_forcings_inputs : List[Forcings]
            The dynamic forcings inputs to be potentially modified for the initial step.

        Returns
        -------

        List[Forcings]
            The modified list of dynamic forcings inputs for the initial step.

        """
        # Give an opportunity to modify the forcings for the first step
        return dynamic_forcings_inputs

    def prepare_input_tensor(self, input_state: State, dtype: DTypeLike = np.float32) -> FloatArray:
        """Prepare the input tensor.

        Parameters
        ----------
        input_state : State
            The input state.
        dtype : type, optional
            The data type, by default np.float32.

        Returns
        -------
        FloatArray
            The prepared input tensor.
        """
        if "latitudes" not in input_state:
            input_state["latitudes"] = self.checkpoint.latitudes

        if "longitudes" not in input_state:
            input_state["longitudes"] = self.checkpoint.longitudes

        if input_state.get("latitudes") is None or input_state.get("longitudes") is None:
            raise ValueError("Input state must contain 'latitudes' and 'longitudes'")

        typed_variables = self.checkpoint.typed_variables

        for name in input_state["fields"]:
            self._input_kinds[name] = Kind(input=True, constant=typed_variables[name].is_constant_in_time)

        # Add initial forcings to input state if needed
        self.add_initial_forcings_to_input_state(input_state)

        input_state = self.validate_input_state(input_state)

        input_fields = input_state["fields"]

        input_tensor_numpy = np.full(
            shape=(
                self.checkpoint.multi_step_input,
                self.checkpoint.number_of_input_features,
                input_state["latitudes"].size,
            ),
            fill_value=np.nan,
            dtype=dtype,
        )

        self._input_tensor_by_name = [None] * self.checkpoint.number_of_input_features

        LOG.info("Preparing input tensor with shape %s", input_tensor_numpy.shape)

        variable_to_input_tensor_index = self.checkpoint.variable_to_input_tensor_index

        check = set()
        for var, field in input_fields.items():
            i = variable_to_input_tensor_index[var]
            if i in check:
                raise ValueError(f"Duplicate variable {var}/{i} in input fields")
            input_tensor_numpy[:, i] = field
            check.add(i)

            self._input_tensor_by_name[i] = var

        if len(check) != self.checkpoint.number_of_input_features:
            missing = set(range(self.checkpoint.number_of_input_features)) - check
            mapping = {v: k for k, v in self.checkpoint.variable_to_input_tensor_index.items()}
            raise ValueError(f"Missing variables in input fields: {[mapping.get(_, _) for _ in missing]}")

        return input_tensor_numpy

    def prepare_output_state(
        self, output: Generator[State, None, None], return_numpy: bool
    ) -> Generator[State, None, None]:
        """Prepare the output state.

        Parameters
        ----------
        output : Generator[State, None, None]
            Output state generator,
            Expects fields to be torch tensors with shape (values, variables).
        return_numpy : bool
            Whether to return the output state fields as numpy arrays.

        Yields
        ------
        Generator[State, None, None]
            The prepared output state.
        """

        for state in output:
            if return_numpy:
                # Convert fields to numpy arrays
                for name, field in state["fields"].items():
                    if isinstance(field, torch.Tensor):
                        state["fields"][name] = field.cpu().numpy()
            yield state

    @cached_property
    def autocast(self) -> Union["torch.dtype", str]:
        """The autocast precision."""
        autocast = self.precision

        if autocast is None:
            autocast = self.checkpoint.precision

        if autocast is None:
            LOG.warning("No autocast given, using float16")
            autocast = "16"

        return PRECISIONS.get(autocast, autocast)

    @cached_property
    def model(self) -> "torch.nn.Module":
        """Returns
        ----------
        Any
            The loaded model.
        """

        with Timer(f"Loading {self.checkpoint}"):
            LOG.info("Device is '%s'", self.device)
            LOG.info("Loading model from %s", self.checkpoint.path)

            try:
                model = torch.load(self.checkpoint.path, map_location=self.device, weights_only=False).to(self.device)
            except RuntimeError:
                # This happens when the no GPU is available
                raise
            except Exception as e:  # Wildcard exception to catch all errors
                validation_result = self.checkpoint.validate_environment(on_difference="return")
<<<<<<< HEAD
                error_msg = f"Error loading model - {validation_result}"
                raise RuntimeError(error_msg) from e

=======
                e.add_note("Model failed to load, check the stack trace above this message to find the real error")
                e.add_note("Is your environment valid?:\n" + str(validation_result))
                raise e
>>>>>>> f163e749
            # model.set_inference_options(**self.inference_options)
            assert getattr(model, "runner", None) is None, model.runner
            model.runner = self
            return model

    def predict_step(
        self, model: "torch.nn.Module", input_tensor_torch: "torch.Tensor", **kwargs: Any
    ) -> "torch.Tensor":
        """Predict the next step.

        Parameters
        ----------
        model : torch.nn.Module
            The model.
        input_tensor_torch : torch.Tensor
            The input tensor.
        **kwargs : Any
            Additional keyword arguments that will be passed to the model's predict_step method.

        Returns
        -------
        torch.Tensor
            The predicted step.
        """
        try:
            return model.predict_step(input_tensor_torch, **kwargs)
        except TypeError:
            # This is for backward compatibility because old models did not
            # have kwargs in the forward or predict_step
            return model.predict_step(input_tensor_torch)

    def forecast_stepper(
        self, start_date: datetime.datetime, lead_time: datetime.timedelta
    ) -> Generator[tuple[datetime.timedelta, datetime.datetime, datetime.datetime, bool], None, None]:
        """Generate step and date variables for the forecast loop.

        Parameters
        ----------
        start_date : datetime.datetime
            Start date of the forecast
        lead_time : datetime.timedelta
            Lead time of the forecast

        Returns
        -------
        step : datetime.timedelta
            Time delta since beginning of forecast
        valid_date : datetime.datetime
            Date of the forecast
        next_date : datetime.datetime
            Date used to prepare the next input tensor
        is_last_step : bool
            True if it's the last step of the forecast
        """
        steps = lead_time // self.checkpoint.timestep

        LOG.info("Lead time: %s, time stepping: %s Forecasting %s steps", lead_time, self.checkpoint.timestep, steps)

        for s in range(steps):
            step = (s + 1) * self.checkpoint.timestep
            valid_date = start_date + step
            next_date = valid_date
            is_last_step = s == steps - 1
            yield step, valid_date, next_date, is_last_step

    def forecast(
        self, lead_time: str, input_tensor_numpy: FloatArray, input_state: State
    ) -> Generator[State, None, None]:
        """Forecast the future states.

        Parameters
        ----------
        lead_time : str
            The lead time.
        input_tensor_numpy : FloatArray
            The input tensor.
        input_state : State
            The input state.

        Returns
        -------
        Any
            The forecasted state.
        """

        self.model.eval()

        torch.set_grad_enabled(False)

        # Create pytorch input tensor
        input_tensor_torch = torch.from_numpy(np.swapaxes(input_tensor_numpy, -2, -1)[np.newaxis, ...]).to(self.device)

        lead_time = to_timedelta(lead_time)

        new_state = input_state.copy()  # We should not modify the input state
        new_state["fields"] = dict()
        new_state["step"] = to_timedelta(0)

        start = input_state["date"]

        # The variable `check` is used to keep track of which variables have been updated
        # In the input tensor. `reset` is used to reset `check` to False except
        # when the values are of the constant in time variables

        reset = np.full((input_tensor_torch.shape[-1],), False)
        variable_to_input_tensor_index = self.checkpoint.variable_to_input_tensor_index
        typed_variables = self.checkpoint.typed_variables
        for variable, i in variable_to_input_tensor_index.items():
            if typed_variables[variable].is_constant_in_time:
                reset[i] = True

        check = reset.copy()

        if self.verbosity > 0:
            self._print_input_tensor("First input tensor", input_tensor_torch)

        for s, (step, date, next_date, is_last_step) in enumerate(self.forecast_stepper(start, lead_time)):
            title = f"Forecasting step {step} ({date})"

            new_state["date"] = date
            new_state["previous_step"] = new_state.get("step")
            new_state["step"] = step

            if self.trace:
                self.trace.write_input_tensor(
                    date, s, input_tensor_torch.cpu().numpy(), variable_to_input_tensor_index, self.checkpoint.timestep
                )

            # Predict next state of atmosphere
            with (
                torch.autocast(device_type=self.device, dtype=self.autocast),
                ProfilingLabel("Predict step", self.use_profiler),
                Timer(title),
            ):
                y_pred = self.predict_step(self.model, input_tensor_torch, fcstep=s, step=step, date=date)

            output = torch.squeeze(y_pred)  # shape: (values, variables)

            # Update state
            with ProfilingLabel("Updating state (CPU)", self.use_profiler):
                for i in range(output.shape[1]):
                    new_state["fields"][self.checkpoint.output_tensor_index_to_variable[i]] = output[:, i]

            if (s == 0 and self.verbosity > 0) or self.verbosity > 1:
                self._print_output_tensor("Output tensor", output.cpu().numpy())

            if self.trace:
                self.trace.write_output_tensor(
                    date,
                    s,
                    output.cpu().numpy(),
                    self.checkpoint.output_tensor_index_to_variable,
                    self.checkpoint.timestep,
                )

            yield new_state

            # No need to prepare next input tensor if we are at the last step
            if is_last_step:
                break

            self.output_state_hook(new_state)

            # Update  tensor for next iteration
            with ProfilingLabel("Update tensor for next step", self.use_profiler):
                check[:] = reset
                if self.trace:
                    self.trace.reset_sources(reset, self.checkpoint.variable_to_input_tensor_index)

                input_tensor_torch = self.copy_prognostic_fields_to_input_tensor(input_tensor_torch, y_pred, check)

                del y_pred  # Recover memory

                input_tensor_torch = self.add_dynamic_forcings_to_input_tensor(
                    input_tensor_torch, new_state, next_date, check
                )
                input_tensor_torch = self.add_boundary_forcings_to_input_tensor(
                    input_tensor_torch, new_state, next_date, check
                )

            if not check.all():
                # Not all variables have been updated
                missing = []
                variable_to_input_tensor_index = self.checkpoint.variable_to_input_tensor_index
                mapping = {v: k for k, v in variable_to_input_tensor_index.items()}
                for i in range(check.shape[-1]):
                    if not check[i]:
                        missing.append(mapping[i])

                raise ValueError(f"Missing variables in input tensor: {sorted(missing)}")

            if (s == 0 and self.verbosity > 0) or self.verbosity > 1:
                self._print_input_tensor("Next input tensor", input_tensor_torch)

    def copy_prognostic_fields_to_input_tensor(
        self, input_tensor_torch: "torch.Tensor", y_pred: "torch.Tensor", check: BoolArray
    ) -> "torch.Tensor":
        """Copy prognostic fields to the input tensor.

        Parameters
        ----------
        input_tensor_torch : torch.Tensor
            The input tensor.
        y_pred : torch.Tensor
            The predicted tensor.
        check : BoolArray
            The check array.

        Returns
        -------
        torch.Tensor
            The updated input tensor.
        """
        # input_tensor_torch is shape: (batch, multi_step_input, values, variables)
        # batch is always 1

        prognostic_output_mask = self.checkpoint.prognostic_output_mask
        prognostic_input_mask = self.checkpoint.prognostic_input_mask

        # Copy prognostic fields to input tensor
        prognostic_fields = y_pred[..., prognostic_output_mask]  # Get new predicted values
        input_tensor_torch = input_tensor_torch.roll(-1, dims=1)  # Roll the tensor in the multi_step_input dimension
        input_tensor_torch[:, -1, :, self.checkpoint.prognostic_input_mask] = (
            prognostic_fields  # Add new values to last 'multi_step_input' row
        )

        assert not check[prognostic_input_mask].any()  # Make sure we are not overwriting some values
        check[prognostic_input_mask] = True

        for n in prognostic_input_mask:
            self._input_kinds[self._input_tensor_by_name[n]] = Kind(prognostic=True)
            if self.trace:
                self.trace.from_rollout(self._input_tensor_by_name[n])

        return input_tensor_torch

    def add_dynamic_forcings_to_input_tensor(
        self, input_tensor_torch: "torch.Tensor", state: State, date: datetime.datetime, check: BoolArray
    ) -> "torch.Tensor":
        """Add dynamic forcings to the input tensor.

        Parameters
        ----------
        input_tensor_torch : torch.Tensor
            The input tensor.
        state : State
            The state.
        date : datetime.datetime
            The date.
        check : BoolArray
            The check array.

        Returns
        -------
        torch.Tensor
            The updated input tensor.
        """

        if self.hacks:
            if "dynamic_forcings_date" in self.development_hacks:
                date = self.development_hacks["dynamic_forcings_date"]
                warnings.warn(f"🧑‍💻 Using `dynamic_forcings_date` hack: {date} 🧑‍💻")

        # TODO: check if there were not already loaded as part of the input state

        # input_tensor_torch is shape: (batch, multi_step_input, values, variables)
        # batch is always 1

        for source in self.dynamic_forcings_inputs:
            forcings = source.load_forcings_array([date], state)  # shape: (variables, dates, values)

            forcings = np.squeeze(forcings, axis=1)  # Drop the dates dimension

            forcings = np.swapaxes(forcings[np.newaxis, np.newaxis, ...], -2, -1)  # shape: (1, 1, values, variables)

            forcings = torch.from_numpy(forcings).to(self.device)  # Copy to device

            input_tensor_torch[:, -1, :, source.mask] = forcings  # Copy forcings to last 'multi_step_input' row

            assert not check[source.mask].any()  # Make sure we are not overwriting some values
            check[source.mask] = True

            for n in source.mask:
                self._input_kinds[self._input_tensor_by_name[n]] = Kind(forcing=True, **source.kinds)

            if self.trace:
                for n in source.mask:
                    self.trace.from_source(self._input_tensor_by_name[n], source, "dynamic forcings")

        return input_tensor_torch

    def add_boundary_forcings_to_input_tensor(
        self, input_tensor_torch: "torch.Tensor", state: State, date: datetime.datetime, check: BoolArray
    ) -> "torch.Tensor":
        """Add boundary forcings to the input tensor.

        Parameters
        ----------
        input_tensor_torch : torch.Tensor
            The input tensor.
        state : State
            The state.
        date : datetime.datetime
            The date.
        check : BoolArray
            The check array.

        Returns
        -------
        torch.Tensor
            The updated input tensor.
        """
        # input_tensor_torch is shape: (batch, multi_step_input, values, variables)
        # batch is always 1

        sources = self.boundary_forcings_inputs
        for source in sources:
            forcings = source.load_forcings_array([date], state)  # shape: (variables, dates, values)

            forcings = np.squeeze(forcings, axis=1)  # Drop the dates dimension

            forcings = np.swapaxes(forcings[np.newaxis, np.newaxis, ...], -2, -1)  # shape: (1, 1, values, variables)
            forcings = torch.from_numpy(forcings).to(self.device)  # Copy to device
            total_mask = np.ix_([0], [-1], source.spatial_mask, source.variables_mask)
            input_tensor_torch[total_mask] = forcings  # Copy forcings to last 'multi_step_input' row

            for n in source.variables_mask:
                self._input_kinds[self._input_tensor_by_name[n]] = Kind(boundary=True, forcing=True, **source.kinds)
                if self.trace:
                    self.trace.from_source(self._input_tensor_by_name[n], source, "boundary forcings")

        # TO DO: add some consistency checks as above
        return input_tensor_torch

    def validate_input_state(self, input_state: State) -> State:
        """Validate the input state.

        Parameters
        ----------
        input_state : State
            The input state.

        Returns
        -------
        State
            The validated input state.
        """
        if not isinstance(input_state, dict):
            raise ValueError("Input state must be a dictionnary")

        EXPECT = dict(date=datetime.datetime, latitudes=np.ndarray, longitudes=np.ndarray, fields=dict)

        for key, klass in EXPECT.items():
            if key not in input_state:
                raise ValueError(f"Input state must contain a `{key}` entry")

            if not isinstance(input_state[key], klass):
                raise ValueError(
                    f"Input state entry `{key}` is type {type(input_state[key])}, expected {klass} instead"
                )

        # Detach from the user's input so we can modify it
        input_state = input_state.copy()
        fields = input_state["fields"] = input_state["fields"].copy()
        number_of_grid_points = self.checkpoint.number_of_grid_points

        for latlon in ("latitudes", "longitudes"):
            if len(input_state[latlon].shape) != 1:
                raise ValueError(f"Input state entry `{latlon}` must be 1D, shape is {input_state[latlon].shape}")

        nlat = len(input_state["latitudes"])
        nlon = len(input_state["longitudes"])
        if nlat != nlon:
            raise ValueError(f"Size mismatch latitudes={nlat}, longitudes={nlon}")

        if nlat != number_of_grid_points:
            raise ValueError(f"Size mismatch latitudes={nlat}, number_of_grid_points={number_of_grid_points}")

        multi_step = self.checkpoint.multi_step_input

        expected_shape = (multi_step, number_of_grid_points)

        LOG.info("Expected shape for each input fields: %s", expected_shape)

        # Check field
        with_nans = []

        for name, field in list(fields.items()):
            # Allow for 1D fields if multi_step is 1
            if len(field.shape) == 1:
                field = fields[name] = field.reshape(1, field.shape[0])

            if field.shape != expected_shape:
                raise ValueError(f"Field `{name}` has the wrong shape. Expected {expected_shape}, got {field.shape}")

            if np.isinf(field).any():
                raise ValueError(f"Field `{name}` contains infinities")

            if np.isnan(field).any():
                with_nans.append(name)

        if with_nans:
            msg = f"NaNs found in the following variables: {sorted(with_nans)}"
            if self.allow_nans is None:
                LOG.warning(msg)
                self.allow_nans = True

            if not self.allow_nans:
                raise ValueError(msg)

        return input_state

    def _print_tensor(
        self, title: str, tensor_numpy: FloatArray, tensor_by_name: list[str], kinds: dict[str, Kind]
    ) -> None:
        """Print the tensor.

        Parameters
        ----------
        title : str
            The title.
        tensor_numpy : FloatArray
            The tensor.
        tensor_by_name : list
            The tensor by name.
        kinds : dict
            The kinds.
        """
        assert len(tensor_numpy.shape) == 3, tensor_numpy.shape
        assert tensor_numpy.shape[0] in (1, self.checkpoint.multi_step_input), tensor_numpy.shape
        assert tensor_numpy.shape[1] == len(tensor_by_name), tensor_numpy.shape

        t = []
        for k, v in enumerate(tensor_by_name):
            data = tensor_numpy[-1, k]

            nans = "-"

            if np.isnan(data).any():
                nan_count = np.isnan(data).sum()

                ratio = nan_count / data.size
                nans = f"{ratio:.0%}"

            if np.isinf(data).any():
                nans = "∞"

            t.append((k, v, np.nanmin(data), np.nanmax(data), nans, kinds.get(v, Kind())))

        LOG.info("")
        LOG.info(
            "%s:\n\n%s\n", title, table(t, header=["Index", "Variable", "Min", "Max", "NaNs", "Kind"], align="><<<|<")
        )
        LOG.info("")

    def _print_input_tensor(self, title: str, input_tensor_torch: "torch.Tensor") -> None:
        """Print the input tensor.

        Parameters
        ----------
        title : str
            The title.
        input_tensor_torch : torch.Tensor
            The input tensor.
        """
        input_tensor_numpy = input_tensor_torch.cpu().numpy()  # (batch, multi_step_input, values, variables)

        assert len(input_tensor_numpy.shape) == 4, input_tensor_numpy.shape
        assert input_tensor_numpy.shape[0] == 1, input_tensor_numpy.shape

        input_tensor_numpy = np.squeeze(input_tensor_numpy, axis=0)  # Drop the batch dimension
        input_tensor_numpy = np.swapaxes(input_tensor_numpy, -2, -1)  # (multi_step_input, variables, values)

        self._print_tensor(title, input_tensor_numpy, self._input_tensor_by_name, self._input_kinds)

    def _print_output_tensor(self, title: str, output_tensor_numpy: FloatArray) -> None:
        """Print the output tensor.

        Parameters
        ----------
        title : str
            The title.
        output_tensor_numpy : FloatArray
            The output tensor.
        """
        LOG.info(
            "%s",
            f"Output tensor shape={output_tensor_numpy.shape}, NaNs={np.isnan(output_tensor_numpy).sum() / output_tensor_numpy.size: .0%}",
        )

        if not self._output_tensor_by_name:
            for i in range(output_tensor_numpy.shape[1]):
                self._output_tensor_by_name.append(self.checkpoint.output_tensor_index_to_variable[i])
                if i in self.checkpoint.prognostic_output_mask:
                    self._output_kinds[self.checkpoint.output_tensor_index_to_variable[i]] = Kind(prognostic=True)
                else:
                    self._output_kinds[self.checkpoint.output_tensor_index_to_variable[i]] = Kind(diagnostic=True)

        # output_tensor_numpy = output_tensor_numpy.cpu().numpy()

        if len(output_tensor_numpy.shape) == 2:
            output_tensor_numpy = output_tensor_numpy[np.newaxis, ...]  # Add multi_step_input

        output_tensor_numpy = np.swapaxes(output_tensor_numpy, -2, -1)  # (multi_step_input, variables, values)

        self._print_tensor(title, output_tensor_numpy, self._output_tensor_by_name, self._output_kinds)

    def patch_data_request(self, request: Any) -> Any:
        """Patch the data request.

        Parameters
        ----------
        request : Any
            The data request.

        Returns
        -------
        Any
            The patched data request.
        """
        for p in self.pre_processors:
            request = p.patch_data_request(request)

        for p in self.post_processors:
            request = p.patch_data_request(request)

        return request

    def _configure_parallel_runner(self: "ParallelRunnerMixin") -> None:
        """Configure the parallel runner (only applies when using the `parallel` runner).

        This method is called by the parallel runner on initialisation.
        Derived classes can implement this method to modify itself for parallel operation.
        """
        pass

    def input_state_hook(self, input_state: State) -> None:
        """Hook used by coupled runners to send the input state."""
        pass

    def output_state_hook(self, state: State) -> None:
        """Hook used by coupled runners to send the input state."""
        pass

    def has_split_input(self) -> bool:
        # To be overridden by a subclass if the we use different inputs
        # for initial conditions, constants and dynamic forcings
        raise NotImplementedError(
            "This method should be overridden by a subclass if the runner uses different inputs "
            "for initial conditions, constants and dynamic forcings."
        )<|MERGE_RESOLUTION|>--- conflicted
+++ resolved
@@ -538,15 +538,9 @@
                 raise
             except Exception as e:  # Wildcard exception to catch all errors
                 validation_result = self.checkpoint.validate_environment(on_difference="return")
-<<<<<<< HEAD
-                error_msg = f"Error loading model - {validation_result}"
-                raise RuntimeError(error_msg) from e
-
-=======
                 e.add_note("Model failed to load, check the stack trace above this message to find the real error")
                 e.add_note("Is your environment valid?:\n" + str(validation_result))
                 raise e
->>>>>>> f163e749
             # model.set_inference_options(**self.inference_options)
             assert getattr(model, "runner", None) is None, model.runner
             model.runner = self
