# (C) Copyright 2024 Anemoi contributors.
#
# This software is licensed under the terms of the Apache Licence Version 2.0
# which can be obtained at http://www.apache.org/licenses/LICENSE-2.0.
#
# In applying this licence, ECMWF does not waive the privileges and immunities
# granted to it by virtue of its status as an intergovernmental organisation
# nor does it submit to any jurisdiction.


import datetime
import logging
import warnings
from functools import cached_property

import numpy as np
import torch
from anemoi.utils.dates import frequency_to_timedelta as to_timedelta
from anemoi.utils.text import table
from anemoi.utils.timer import Timer  # , Timers

from .checkpoint import Checkpoint
from .context import Context
from .precisions import PRECISIONS

LOG = logging.getLogger(__name__)


class Kind:
    """Used for debugging purposes"""

    def __init__(self, **kwargs):
        self.kwargs = kwargs

    def __repr__(self):
        result = []

        for k, v in self.kwargs.items():
            if v:
                result.append(k)

        if not result:
            return "?"

        return ", ".join(result)


class Runner(Context):
    """A runner is responsible for running a model."""

    def __init__(
        self,
        checkpoint,
        *,
<<<<<<< HEAD
=======
        accumulate_from_start_of_forecast=False,
>>>>>>> 7a90cc98
        device: str = "cuda",
        precision: str = None,
        report_error=False,
        allow_nans=None,  # can be True of False
        use_grib_paramid=False,
        verbosity=0,
        patch_metadata={},
        development_hacks={},  # For testing purposes, don't use in production
        trace_path=None,
        output_frequency=None,
        write_initial_state=True,
    ):
        self._checkpoint = Checkpoint(checkpoint, patch_metadata=patch_metadata)

        self.trace_path = trace_path

        if trace_path:
            from .trace import Trace

            self.trace = Trace(trace_path)
        else:
            self.trace = None

        self.device = device
        self.precision = precision
        self.report_error = report_error

        # Override the default values set in `Context`
        self.verbosity = verbosity
        self.allow_nans = allow_nans
        self.use_grib_paramid = use_grib_paramid
        self.development_hacks = development_hacks
        self.hacks = bool(development_hacks)
        self.output_frequency = output_frequency
        self.write_initial_state = write_initial_state

<<<<<<< HEAD
=======
        # This could also be passed as an argument

        self.postprocess = Noop()

        if accumulate_from_start_of_forecast is True:
            # Get accumulations from the checkpoint
            accumulations = self.checkpoint.accumulations

            if accumulations:
                self.postprocess = Accumulator(accumulations)

>>>>>>> 7a90cc98
        self._input_kinds = {}
        self._input_tensor_by_name = []

        self._output_kinds = {}
        self._output_tensor_by_name = []

        self.pre_processors = self.create_pre_processors()
        self.post_processors = self.create_post_processors()

        if self.verbosity > 2:
            self.checkpoint.print_indices()

        LOG.info("Using %s runner, device=%s", self.__class__.__name__, self.device)

        if self.verbosity > 1:
            self.checkpoint.print_variable_categories()

    @property
    def checkpoint(self):
        return self._checkpoint

    def run(self, *, input_state, lead_time):

        self.constant_forcings_inputs = self.checkpoint.constant_forcings_inputs(self, input_state)
        self.dynamic_forcings_inputs = self.checkpoint.dynamic_forcings_inputs(self, input_state)
        self.boundary_forcings_inputs = self.checkpoint.boundary_forcings_inputs(self, input_state)

        # timers = Timers()

        lead_time = to_timedelta(lead_time)

        # This may be used but Output objects to compute the step
        self.lead_time = lead_time
        self.time_step = self.checkpoint.timestep

        input_tensor = self.prepare_input_tensor(input_state)

        try:
            yield from self.forecast(lead_time, input_tensor, input_state)
        except (TypeError, ModuleNotFoundError, AttributeError):
            if self.report_error:
                self.checkpoint.report_error()
            raise

        # timers.report()

    def add_initial_forcings_to_input_state(self, input_state):
        # Should that be alreay a list of dates
        date = input_state["date"]
        fields = input_state["fields"]

        dates = [date + h for h in self.checkpoint.lagged]

        # For output object. Should be moved elsewhere
        self.reference_date = dates[-1]
        self.initial_dates = dates

        # TODO: Check for user provided forcings

        for source in self.constant_forcings_inputs:
            LOG.info("Constant forcings input: %s %s (%s)", source, source.variables, dates)
            arrays = source.load_forcings(input_state, dates)
            for name, forcing in zip(source.variables, arrays):
                assert isinstance(forcing, np.ndarray), (name, forcing)
                fields[name] = forcing
                self._input_kinds[name] = Kind(forcing=True, constant=True, **source.kinds)
                if self.trace:
                    self.trace.from_source(name, source, "initial constant forcings")

        for source in self.dynamic_forcings_inputs:
            LOG.info("Dynamic forcings input: %s %s (%s)", source, source.variables, dates)
            arrays = source.load_forcings(input_state, dates)
            for name, forcing in zip(source.variables, arrays):
                assert isinstance(forcing, np.ndarray), (name, forcing)
                fields[name] = forcing
                self._input_kinds[name] = Kind(forcing=True, constant=True, **source.kinds)
                if self.trace:
                    self.trace.from_source(name, source, "initial dynamic forcings")

    def prepare_input_tensor(self, input_state, dtype=np.float32):

        if "latitudes" not in input_state:
            input_state["latitudes"] = self.checkpoint.latitudes

        if "longitudes" not in input_state:
            input_state["longitudes"] = self.checkpoint.longitudes

        if input_state.get("latitudes") is None or input_state.get("longitudes") is None:
            raise ValueError("Input state must contain 'latitudes' and 'longitudes'")

        typed_variables = self.checkpoint.typed_variables

        for name in input_state["fields"]:
            self._input_kinds[name] = Kind(input=True, constant=typed_variables[name].is_constant_in_time)

        # Add initial forcings to input state if needed

        self.add_initial_forcings_to_input_state(input_state)

        input_state = self.validate_input_state(input_state)

        input_fields = input_state["fields"]

        input_tensor_numpy = np.full(
            shape=(
                self.checkpoint.multi_step_input,
                self.checkpoint.number_of_input_features,
                self.checkpoint.number_of_grid_points,
            ),
            fill_value=np.nan,
            dtype=dtype,
        )

        self._input_tensor_by_name = [None] * self.checkpoint.number_of_input_features

        LOG.info("Preparing input tensor with shape %s", input_tensor_numpy.shape)

        variable_to_input_tensor_index = self.checkpoint.variable_to_input_tensor_index

        check = set()
        for var, field in input_fields.items():
            i = variable_to_input_tensor_index[var]
            if i in check:
                raise ValueError(f"Duplicate variable {var}/{i} in input fields")
            input_tensor_numpy[:, i] = field
            check.add(i)

            self._input_tensor_by_name[i] = var

        if len(check) != self.checkpoint.number_of_input_features:
            missing = set(range(self.checkpoint.number_of_input_features)) - check
            mapping = {v: k for k, v in self.checkpoint.variable_to_input_tensor_index.items()}
            raise ValueError(f"Missing variables in input fields: {[mapping.get(_,_) for _ in missing]}")

        return input_tensor_numpy

    @cached_property
    def autocast(self):
        autocast = self.precision

        if autocast is None:
            autocast = self.checkpoint.precision

        if autocast is None:
            LOG.warning("No autocast given, using float16")
            autocast = "16"

        return PRECISIONS.get(autocast, autocast)

    @cached_property
    def model(self):
        with Timer(f"Loading {self.checkpoint}"):
            model = torch.load(self.checkpoint.path, map_location=self.device, weights_only=False).to(self.device)
            # model.set_inference_options(**self.inference_options)
            return model

    def predict_step(self, model, input_tensor_torch, fcstep, **kwargs):
        # extra args are only used in specific runners
        # TODO: move this to a Stepper class.
        return model.predict_step(input_tensor_torch)

    def forecast(self, lead_time, input_tensor_numpy, input_state):
        self.model.eval()

        torch.set_grad_enabled(False)

        # Create pytorch input tensor
        input_tensor_torch = torch.from_numpy(np.swapaxes(input_tensor_numpy, -2, -1)[np.newaxis, ...]).to(self.device)

        LOG.info("Using autocast %s", self.autocast)

        lead_time = to_timedelta(lead_time)
        steps = lead_time // self.checkpoint.timestep

        LOG.info("Using autocast %s", self.autocast)
        LOG.info("Lead time: %s, time stepping: %s Forecasting %s steps", lead_time, self.checkpoint.timestep, steps)

        result = input_state.copy()  # We should not modify the input state
        result["fields"] = dict()
        result["step"] = to_timedelta(0)

        start = input_state["date"]

        # The variable `check` is used to keep track of which variables have been updated
        # In the input tensor. `reset` is used to reset `check` to False except
        # when the values are of the constant in time variables

        reset = np.full((input_tensor_torch.shape[-1],), False)
        variable_to_input_tensor_index = self.checkpoint.variable_to_input_tensor_index
        typed_variables = self.checkpoint.typed_variables
        for variable, i in variable_to_input_tensor_index.items():
            if typed_variables[variable].is_constant_in_time:
                reset[i] = True

        check = reset.copy()

        if self.verbosity > 0:
            self._print_input_tensor("First input tensor", input_tensor_torch)

        for s in range(steps):
            step = (s + 1) * self.checkpoint.timestep
            date = start + step
            LOG.info("Forecasting step %s (%s)", step, date)

            result["date"] = date
            result["previous_step"] = result.get("step")
            result["step"] = step

            if self.trace:
                self.trace.write_input_tensor(date, s, input_tensor_torch.cpu().numpy(), variable_to_input_tensor_index)

            # Predict next state of atmosphere
            with torch.autocast(device_type=self.device, dtype=self.autocast):
                y_pred = self.predict_step(self.model, input_tensor_torch, fcstep=s)

            # Detach tensor and squeeze (should we detach here?)
            output = np.squeeze(y_pred.cpu().numpy())  # shape: (values, variables)

            if self.trace:
                self.trace.write_output_tensor(date, s, output, self.checkpoint.output_tensor_index_to_variable)

            # Update state
            for i in range(output.shape[1]):
                result["fields"][self.checkpoint.output_tensor_index_to_variable[i]] = output[:, i]

            if (s == 0 and self.verbosity > 0) or self.verbosity > 1:
                self._print_output_tensor("Output tensor", output)

            yield result

            # No need to prepare next input tensor if we are at the last step
            if s == steps - 1:
                continue

            # Update  tensor for next iteration

            check[:] = reset
            if self.trace:
                self.trace.reset_sources(reset, self.checkpoint.variable_to_input_tensor_index)

            input_tensor_torch = self.copy_prognostic_fields_to_input_tensor(input_tensor_torch, y_pred, check)

            del y_pred  # Recover memory

            input_tensor_torch = self.add_dynamic_forcings_to_input_tensor(input_tensor_torch, input_state, date, check)
            input_tensor_torch = self.add_boundary_forcings_to_input_tensor(
                input_tensor_torch, input_state, date, check
            )

            if not check.all():
                # Not all variables have been updated
                missing = []
                variable_to_input_tensor_index = self.checkpoint.variable_to_input_tensor_index
                mapping = {v: k for k, v in variable_to_input_tensor_index.items()}
                for i in range(check.shape[-1]):
                    if not check[i]:
                        missing.append(mapping[i])

                raise ValueError(f"Missing variables in input tensor: {sorted(missing)}")

            if (s == 0 and self.verbosity > 0) or self.verbosity > 1:
                self._print_input_tensor("Next input tensor", input_tensor_torch)

    def copy_prognostic_fields_to_input_tensor(self, input_tensor_torch, y_pred, check):

        # input_tensor_torch is shape: (batch, multi_step_input, values, variables)
        # batch is always 1

        prognostic_output_mask = self.checkpoint.prognostic_output_mask
        prognostic_input_mask = self.checkpoint.prognostic_input_mask

        # Copy prognostic fields to input tensor
        prognostic_fields = y_pred[..., prognostic_output_mask]  # Get new predicted values
        input_tensor_torch = input_tensor_torch.roll(-1, dims=1)  # Roll the tensor in the multi_step_input dimension
        input_tensor_torch[:, -1, :, self.checkpoint.prognostic_input_mask] = (
            prognostic_fields  # Add new values to last 'multi_step_input' row
        )

        assert not check[prognostic_input_mask].any()  # Make sure we are not overwriting some values
        check[prognostic_input_mask] = True

        for n in prognostic_input_mask:
            self._input_kinds[self._input_tensor_by_name[n]] = Kind(prognostic=True)
            if self.trace:
                self.trace.from_rollout(self._input_tensor_by_name[n])

        return input_tensor_torch

    def add_dynamic_forcings_to_input_tensor(self, input_tensor_torch, state, date, check):

        if self.hacks:
            if "dynamic_forcings_date" in self.development_hacks:
                date = self.development_hacks["dynamic_forcings_date"]
                warnings.warn(f"🧑‍💻 Using `dynamic_forcings_date` hack: {date} 🧑‍💻")

        # TODO: check if there were not already loaded as part of the input state

        # input_tensor_torch is shape: (batch, multi_step_input, values, variables)
        # batch is always 1

        for source in self.dynamic_forcings_inputs:

            forcings = source.load_forcings(state, [date])  # shape: (variables, dates, values)

            forcings = np.squeeze(forcings, axis=1)  # Drop the dates dimension

            forcings = np.swapaxes(forcings[np.newaxis, np.newaxis, ...], -2, -1)  # shape: (1, 1, values, variables)

            forcings = torch.from_numpy(forcings).to(self.device)  # Copy to device

            input_tensor_torch[:, -1, :, source.mask] = forcings  # Copy forcings to last 'multi_step_input' row

            assert not check[source.mask].any()  # Make sure we are not overwriting some values
            check[source.mask] = True

            for n in source.mask:
                self._input_kinds[self._input_tensor_by_name[n]] = Kind(forcing=True, **source.kinds)

            if self.trace:
                for n in source.mask:
                    self.trace.from_source(self._input_tensor_by_name[n], source, "dynamic forcings")

        return input_tensor_torch

    def add_boundary_forcings_to_input_tensor(self, input_tensor_torch, state, date, check):

        # input_tensor_torch is shape: (batch, multi_step_input, values, variables)
        # batch is always 1
        sources = self.boundary_forcings_inputs
        for source in sources:
            forcings = source.load_forcings(state, [date])  # shape: (variables, dates, values)

            forcings = np.squeeze(forcings, axis=1)  # Drop the dates dimension

            forcings = np.swapaxes(forcings[np.newaxis, np.newaxis, ...], -2, -1)  # shape: (1, 1, values, variables)
            forcings = torch.from_numpy(forcings).to(self.device)  # Copy to device
            total_mask = np.ix_([0], [-1], source.spatial_mask, source.variables_mask)
            input_tensor_torch[total_mask] = forcings  # Copy forcings to last 'multi_step_input' row

        # TO DO: add some consistency checks as above
        return input_tensor_torch

    def validate_input_state(self, input_state):

        if not isinstance(input_state, dict):
            raise ValueError("Input state must be a dictionnary")

        EXPECT = dict(date=datetime.datetime, latitudes=np.ndarray, longitudes=np.ndarray, fields=dict)

        for key, klass in EXPECT.items():
            if key not in input_state:
                raise ValueError(f"Input state must contain a `{key}` enytry")

            if not isinstance(input_state[key], klass):
                raise ValueError(
                    f"Input state entry `{key}` is type {type(input_state[key])}, expected {klass} instead"
                )

        # Detach from the user's input so we can modify it
        input_state = input_state.copy()
        fields = input_state["fields"] = input_state["fields"].copy()
        number_of_grid_points = self.checkpoint.number_of_grid_points

        for latlon in ("latitudes", "longitudes"):
            if len(input_state[latlon].shape) != 1:
                raise ValueError(f"Input state entry `{latlon}` must be 1D, shape is {input_state[latlon].shape}")

        nlat = len(input_state["latitudes"])
        nlon = len(input_state["longitudes"])
        if nlat != nlon:
            raise ValueError(f"Size mismatch latitudes={nlat}, longitudes={nlon}")

        if nlat != number_of_grid_points:
            raise ValueError(f"Size mismatch latitudes={nlat}, number_of_grid_points={number_of_grid_points}")

        multi_step = self.checkpoint.multi_step_input

        expected_shape = (multi_step, number_of_grid_points)

        LOG.info("Expected shape for each input fields: %s", expected_shape)

        # Check field
        with_nans = []

        for name, field in list(fields.items()):

            # Allow for 1D fields if multi_step is 1
            if len(field.shape) == 1:
                field = fields[name] = field.reshape(1, field.shape[0])

            if field.shape != expected_shape:
                raise ValueError(f"Field `{name}` has the wrong shape. Expected {expected_shape}, got {field.shape}")

            if np.isinf(field).any():
                raise ValueError(f"Field `{name}` contains infinities")

            if np.isnan(field).any():
                with_nans.append(name)

        if with_nans:
            msg = f"NaNs found in the following variables: {sorted(with_nans)}"
            if self.allow_nans is None:
                LOG.warning(msg)
                self.allow_nans = True

            if not self.allow_nans:
                raise ValueError(msg)

        return input_state

    def _print_tensor(self, title, tensor_numpy, tensor_by_name, kinds):

        assert len(tensor_numpy.shape) == 3, tensor_numpy.shape
        assert tensor_numpy.shape[0] in (1, self.checkpoint.multi_step_input), tensor_numpy.shape
        assert tensor_numpy.shape[1] == len(tensor_by_name), tensor_numpy.shape

        t = []
        for k, v in enumerate(tensor_by_name):
            data = tensor_numpy[-1, k]

            nans = "-"

            if np.isnan(data).any():
                nan_count = np.isnan(data).sum()

                ratio = nan_count / data.size
                nans = f"{ratio:.0%}"

            if np.isinf(data).any():
                nans = "∞"

            t.append((k, v, np.nanmin(data), np.nanmax(data), nans, kinds.get(v, Kind())))

        LOG.info("")
        LOG.info(
            "%s:\n\n%s\n", title, table(t, header=["Index", "Variable", "Min", "Max", "NaNs", "Kind"], align="><<<|<")
        )
        LOG.info("")

    def _print_input_tensor(self, title, input_tensor_torch):

        input_tensor_numpy = input_tensor_torch.cpu().numpy()  # (batch, multi_step_input, values, variables)

        assert len(input_tensor_numpy.shape) == 4, input_tensor_numpy.shape
        assert input_tensor_numpy.shape[0] == 1, input_tensor_numpy.shape

        input_tensor_numpy = np.squeeze(input_tensor_numpy, axis=0)  # Drop the batch dimension
        input_tensor_numpy = np.swapaxes(input_tensor_numpy, -2, -1)  # (multi_step_input, variables, values)

        self._print_tensor(title, input_tensor_numpy, self._input_tensor_by_name, self._input_kinds)

    def _print_output_tensor(self, title, output_tensor_numpy):

        LOG.info(
            "%s",
            f"Output tensor shape={output_tensor_numpy.shape}, NaNs={np.isnan(output_tensor_numpy).sum()/ output_tensor_numpy.size: .0%}",
        )

        if not self._output_tensor_by_name:
            for i in range(output_tensor_numpy.shape[1]):
                self._output_tensor_by_name.append(self.checkpoint.output_tensor_index_to_variable[i])
                if i in self.checkpoint.prognostic_output_mask:
                    self._output_kinds[self.checkpoint.output_tensor_index_to_variable[i]] = Kind(prognostic=True)
                else:
                    self._output_kinds[self.checkpoint.output_tensor_index_to_variable[i]] = Kind(diagnostic=True)

        # output_tensor_numpy = output_tensor_numpy.cpu().numpy()

        if len(output_tensor_numpy.shape) == 2:
            output_tensor_numpy = output_tensor_numpy[np.newaxis, ...]  # Add multi_step_input

        output_tensor_numpy = np.swapaxes(output_tensor_numpy, -2, -1)  # (multi_step_input, variables, values)

        self._print_tensor(title, output_tensor_numpy, self._output_tensor_by_name, self._output_kinds)

    def patch_data_request(self, request):
        """
        Some of the processores may need to patch the data request (e.g. mars or cds request)
        """
        for p in self.pre_processors:
            request = p.patch_data_request(request)

        for p in self.post_processors:
            request = p.patch_data_request(request)

        return request<|MERGE_RESOLUTION|>--- conflicted
+++ resolved
@@ -52,10 +52,7 @@
         self,
         checkpoint,
         *,
-<<<<<<< HEAD
-=======
         accumulate_from_start_of_forecast=False,
->>>>>>> 7a90cc98
         device: str = "cuda",
         precision: str = None,
         report_error=False,
@@ -92,20 +89,6 @@
         self.output_frequency = output_frequency
         self.write_initial_state = write_initial_state
 
-<<<<<<< HEAD
-=======
-        # This could also be passed as an argument
-
-        self.postprocess = Noop()
-
-        if accumulate_from_start_of_forecast is True:
-            # Get accumulations from the checkpoint
-            accumulations = self.checkpoint.accumulations
-
-            if accumulations:
-                self.postprocess = Accumulator(accumulations)
-
->>>>>>> 7a90cc98
         self._input_kinds = {}
         self._input_tensor_by_name = []
 
