--- conflicted
+++ resolved
@@ -641,14 +641,9 @@
         Any
             The forecasted state.
         """
-<<<<<<< HEAD
-
-        self.model.eval()
-=======
         # NOTE we are not using decorator of the top level function as we anticipate lazy torch load
         with torch.inference_mode():
             self.model.eval()
->>>>>>> 4b7c4955
 
             # Create pytorch input tensor
             input_tensor_torch = torch.from_numpy(np.swapaxes(input_tensor_numpy, -2, -1)[np.newaxis, ...]).to(
@@ -686,14 +681,6 @@
                 new_state["previous_step"] = new_state.get("step")
                 new_state["step"] = step
 
-<<<<<<< HEAD
-            self.output_state_hook(new_state)
-
-            # Update  tensor for next iteration
-            with ProfilingLabel("Update tensor for next step", self.use_profiler):
-                check[:] = reset
-=======
->>>>>>> 4b7c4955
                 if self.trace:
                     self.trace.write_input_tensor(
                         date,
@@ -736,6 +723,8 @@
                 if is_last_step:
                     break
 
+                self.output_state_hook(new_state)
+
                 # Update  tensor for next iteration
                 with ProfilingLabel("Update tensor for next step", self.use_profiler):
                     check[:] = reset
