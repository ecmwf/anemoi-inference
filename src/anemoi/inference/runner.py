--- conflicted
+++ resolved
@@ -408,12 +408,6 @@
 
         most_recent_datetime = get_most_recent_datetime(input_fields)
         reference_fields = [f for f in input_fields if f.datetime()["valid_time"] == most_recent_datetime]
-<<<<<<< HEAD
-        if "lsm" in self.checkpoint.variable_to_index:
-            prognostic_template = reference_fields[self.checkpoint.variable_to_index["lsm"]]
-        else:
-            prognostic_template = reference_fields[self.checkpoint.variable_to_index["PS"]]
-=======
 
         if "lsm" in self.checkpoint.variable_to_index:
             prognostic_template = reference_fields[self.checkpoint.variable_to_index["lsm"]]
@@ -421,7 +415,6 @@
             first = list(self.checkpoint.variable_to_index.keys())
             LOGGER.warning("No LSM found to use as a GRIB template, using %s", first[0])
             prognostic_template = reference_fields[0]
->>>>>>> c6acdc43
 
         accumulated_output = np.zeros(
             shape=(len(diagnostic_output_mask), number_of_grid_points),
