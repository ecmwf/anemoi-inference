--- conflicted
+++ resolved
@@ -453,18 +453,15 @@
             The loaded model.
         """
         with Timer(f"Loading {self.checkpoint}"):
-<<<<<<< HEAD
             LOG.info("Device is '%s'", self.device)
             LOG.info("Loading model from %s", self.checkpoint.path)
-            model = torch.load(self.checkpoint.path, map_location=self.device, weights_only=False).to(self.device)
-=======
+
             try:
                 model = torch.load(self.checkpoint.path, map_location=self.device, weights_only=False).to(self.device)
             except Exception as e:  # Wildcard exception to catch all errors
                 validation_result = self.checkpoint.validate_environment(on_difference="return")
                 error_msg = f"Error loading model - {validation_result}"
                 raise RuntimeError(error_msg) from e
->>>>>>> bfd890f3
             # model.set_inference_options(**self.inference_options)
             assert getattr(model, "runner", None) is None, model.runner
             model.runner = self
