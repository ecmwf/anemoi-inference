# (C) Copyright 2024 Anemoi contributors.
#
# This software is licensed under the terms of the Apache Licence Version 2.0
# which can be obtained at http://www.apache.org/licenses/LICENSE-2.0.
#
# In applying this licence, ECMWF does not waive the privileges and immunities
# granted to it by virtue of its status as an intergovernmental organisation
# nor does it submit to any jurisdiction.


import datetime
import logging
import warnings
from functools import cached_property

import numpy as np
import torch
from anemoi.utils.dates import frequency_to_timedelta as to_timedelta
from anemoi.utils.text import table
from anemoi.utils.timer import Timer  # , Timers

from .checkpoint import Checkpoint
from .context import Context
from .parallel import get_parallel_info
from .parallel import init_parallel
from .postprocess import Accumulator
from .postprocess import Noop
from .precisions import PRECISIONS

LOG = logging.getLogger(__name__)


class Kind:
    """Used for debugging purposes"""

    def __init__(self, **kwargs):
        self.kwargs = kwargs

    def __repr__(self):
        result = []

        for k, v in self.kwargs.items():
            if v:
                result.append(k)

        if not result:
            return "?"

        return ", ".join(result)


class Runner(Context):
    """A runner is responsible for running a model."""

    def __init__(
        self,
        checkpoint,
        *,
        accumulations=True,
        device: str = "cuda",
        precision: str = None,
        report_error=False,
        allow_nans=None,  # can be True of False
        use_grib_paramid=False,
        verbosity=0,
        inference_options=None,
        patch_metadata={},
        development_hacks={},  # For testing purposes, don't use in production
    ):
        self._checkpoint = Checkpoint(checkpoint, patch_metadata=patch_metadata)

        self.device = device
        self.precision = precision
        self.report_error = report_error

        # Override the default values set in `Context`
        self.verbosity = verbosity
        self.allow_nans = allow_nans
        self.use_grib_paramid = use_grib_paramid
        self.development_hacks = development_hacks
        self.hacks = bool(development_hacks)

        # This could also be passed as an argument

        self.postprocess = Noop()

        if accumulations is True:
            # Get accumulations from the checkpoint
            accumulations = self.checkpoint.accumulations

        if accumulations:
            self.postprocess = Accumulator(accumulations)

        self._input_kinds = {}
        self._input_tensor_by_name = []

        self._output_kinds = {}
        self._output_tensor_by_name = []

        if self.verbosity > 2:
            self.checkpoint.print_indices()

        LOG.info("Using %s runner", self.__class__.__name__)

        if self.verbosity > 1:
            self.checkpoint.print_variable_categories()

    @property
    def checkpoint(self):
        return self._checkpoint

    def run(self, *, input_state, lead_time):

        self.constant_forcings_inputs = self.checkpoint.constant_forcings_inputs(self, input_state)
        self.dynamic_forcings_inputs = self.checkpoint.dynamic_forcings_inputs(self, input_state)
        self.boundary_forcings_inputs = self.checkpoint.boundary_forcings_inputs(self, input_state)

        # timers = Timers()

        lead_time = to_timedelta(lead_time)

        # This may be used but Output objects to compute the step
        self.lead_time = lead_time
        self.time_step = self.checkpoint.timestep

        input_tensor = self.prepare_input_tensor(input_state)

        try:
            yield from self.postprocess(self.forecast(lead_time, input_tensor, input_state))
        except (TypeError, ModuleNotFoundError, AttributeError):
            if self.report_error:
                self.checkpoint.report_error()
            raise

        # timers.report()

    def add_initial_forcings_to_input_state(self, input_state):
        # Should that be alreay a list of dates
        date = input_state["date"]
        fields = input_state["fields"]

        dates = [date + h for h in self.checkpoint.lagged]

        # For output object. Should be moved elsewhere
        self.reference_date = dates[-1]
        self.initial_dates = dates

        # TODO: Check for user provided forcings

        for source in self.constant_forcings_inputs:
            LOG.info("Constant forcings input: %s %s (%s)", source, source.variables, dates)
            arrays = source.load_forcings(input_state, dates)
            for name, forcing in zip(source.variables, arrays):
                assert isinstance(forcing, np.ndarray), (name, forcing)
                fields[name] = forcing
                self._input_kinds[name] = Kind(forcing=True, constant=True, **source.kinds)

        for source in self.dynamic_forcings_inputs:
            LOG.info("Dynamic forcings input: %s %s (%s)", source, source.variables, dates)
            arrays = source.load_forcings(input_state, dates)
            for name, forcing in zip(source.variables, arrays):
                assert isinstance(forcing, np.ndarray), (name, forcing)
                fields[name] = forcing
                self._input_kinds[name] = Kind(forcing=True, constant=True, **source.kinds)

    def prepare_input_tensor(self, input_state, dtype=np.float32):

        if "latitudes" not in input_state:
            input_state["latitudes"] = self.checkpoint.latitudes

        if "longitudes" not in input_state:
            input_state["longitudes"] = self.checkpoint.longitudes

        if input_state.get("latitudes") is None or input_state.get("longitudes") is None:
            raise ValueError("Input state must contain 'latitudes' and 'longitudes'")

        typed_variables = self.checkpoint.typed_variables

        for name in input_state["fields"]:
            self._input_kinds[name] = Kind(input=True, constant=typed_variables[name].is_constant_in_time)

        # Add initial forcings to input state if needed

        self.add_initial_forcings_to_input_state(input_state)

        input_state = self.validate_input_state(input_state)

        input_fields = input_state["fields"]

        input_tensor_numpy = np.full(
            shape=(
                self.checkpoint.multi_step_input,
                self.checkpoint.number_of_input_features,
                self.checkpoint.number_of_grid_points,
            ),
            fill_value=np.nan,
            dtype=dtype,
        )

        self._input_tensor_by_name = [None] * self.checkpoint.number_of_input_features

        LOG.info("Preparing input tensor with shape %s", input_tensor_numpy.shape)

        variable_to_input_tensor_index = self.checkpoint.variable_to_input_tensor_index

        check = set()
        for var, field in input_fields.items():
            i = variable_to_input_tensor_index[var]
            if i in check:
                raise ValueError(f"Duplicate variable {var}/{i} in input fields")
            input_tensor_numpy[:, i] = field
            check.add(i)

            self._input_tensor_by_name[i] = var

        if len(check) != self.checkpoint.number_of_input_features:
            missing = set(range(self.checkpoint.number_of_input_features)) - check
            mapping = {v: k for k, v in self.checkpoint.variable_to_input_tensor_index.items()}
            raise ValueError(f"Missing variables in input fields: {[mapping.get(_,_) for _ in missing]}")

        return input_tensor_numpy

    @cached_property
    def autocast(self):
        autocast = self.precision

        if autocast is None:
            autocast = self.checkpoint.precision

        if autocast is None:
            LOG.warning("No autocast given, using float16")
            autocast = "16"

        return PRECISIONS.get(autocast, autocast)

    @cached_property
    def model(self):
        with Timer(f"Loading {self.checkpoint}"):
            model = torch.load(self.checkpoint.path, map_location=self.device, weights_only=False).to(self.device)
            # model.set_inference_options(**self.inference_options)
            return model

    def predict_step(self, model, input_tensor_torch, fcstep, **kwargs):
        # extra args are only used in specific runners
        # TODO: move this to a Stepper class.
        return model.predict_step(input_tensor_torch)

    def forecast(self, lead_time, input_tensor_numpy, input_state):

        # determine processes rank for parallel inference and assign a device
        global_rank, local_rank, world_size = get_parallel_info()
        if self.device == "cuda":
            self.device = f"{self.device}:{local_rank}"
            torch.cuda.set_device(local_rank)

        self.model.eval()

        torch.set_grad_enabled(False)

        # Create pytorch input tensor
        input_tensor_torch = torch.from_numpy(np.swapaxes(input_tensor_numpy, -2, -1)[np.newaxis, ...]).to(self.device)

        lead_time = to_timedelta(lead_time)
        steps = lead_time // self.checkpoint.timestep

        if global_rank == 0:
            LOG.info("World size: %d", world_size)
            LOG.info("Using autocast %s", self.autocast)
            LOG.info(
                "Lead time: %s, time stepping: %s Forecasting %s steps", lead_time, self.checkpoint.timestep, steps
            )

        result = input_state.copy()  # We should not modify the input state
        result["fields"] = dict()

        start = input_state["date"]

        # Create a model comm group for parallel inference
        # A dummy comm group is created if only a single device is in use
        model_comm_group = init_parallel(self.device, global_rank, world_size)

        # The variable `check` is used to keep track of which variables have been updated
        # In the input tensor. `reset` is used to reset `check` to False except
        # when the values are of the constant in time variables

        reset = np.full((input_tensor_torch.shape[-1],), False)
        variable_to_input_tensor_index = self.checkpoint.variable_to_input_tensor_index
        typed_variables = self.checkpoint.typed_variables
        for variable, i in variable_to_input_tensor_index.items():
            if typed_variables[variable].is_constant_in_time:
                reset[i] = True

        check = reset.copy()

        if self.verbosity > 0:
            self._print_input_tensor("First input tensor", input_tensor_torch)

        for s in range(steps):
            step = (s + 1) * self.checkpoint.timestep
            date = start + step
            if global_rank == 0:
                LOG.info("Forecasting step %s (%s)", step, date)

            result["date"] = date

            # Predict next state of atmosphere
            with torch.autocast(device_type=self.device, dtype=self.autocast):
<<<<<<< HEAD
                if model_comm_group is None:
                    y_pred = self.model.predict_step(input_tensor_torch)
                else:
                    try:
                        y_pred = self.model.predict_step(input_tensor_torch, model_comm_group)
                    except TypeError as err:
                        LOG.error("Please upgrade to a newer version of anemoi-models to use parallel inference")
                        raise err
=======
                y_pred = self.predict_step(self.model, input_tensor_torch, fcstep=s)
>>>>>>> 48cc1200

            if global_rank == 0:
                # Detach tensor and squeeze (should we detach here?)
                output = np.squeeze(y_pred.cpu().numpy())  # shape: (values, variables)

                # Update state
                for i in range(output.shape[1]):
                    result["fields"][self.checkpoint.output_tensor_index_to_variable[i]] = output[:, i]

                if (s == 0 and self.verbosity > 0) or self.verbosity > 1:
                    self._print_output_tensor("Output tensor", output)

                yield result

                # No need to prepare next input tensor if we are at the last step
                if s == steps - 1:
                    continue

                # Update  tensor for next iteration

                check[:] = reset

                input_tensor_torch = self.copy_prognostic_fields_to_input_tensor(input_tensor_torch, y_pred, check)

                del y_pred  # Recover memory

                input_tensor_torch = self.add_dynamic_forcings_to_input_tensor(
                    input_tensor_torch, input_state, date, check
                )
                input_tensor_torch = self.add_boundary_forcings_to_input_tensor(
                    input_tensor_torch, input_state, date, check
                )

                if not check.all():
                    # Not all variables have been updated
                    missing = []
                    variable_to_input_tensor_index = self.checkpoint.variable_to_input_tensor_index
                    mapping = {v: k for k, v in variable_to_input_tensor_index.items()}
                    for i in range(check.shape[-1]):
                        if not check[i]:
                            missing.append(mapping[i])

                    raise ValueError(f"Missing variables in input tensor: {sorted(missing)}")

                if (s == 0 and self.verbosity > 0) or self.verbosity > 1:
                    self._print_input_tensor("Next input tensor", input_tensor_torch)

    def copy_prognostic_fields_to_input_tensor(self, input_tensor_torch, y_pred, check):

        # input_tensor_torch is shape: (batch, multi_step_input, values, variables)
        # batch is always 1

        prognostic_output_mask = self.checkpoint.prognostic_output_mask
        prognostic_input_mask = self.checkpoint.prognostic_input_mask

        # Copy prognostic fields to input tensor
        prognostic_fields = y_pred[..., prognostic_output_mask]  # Get new predicted values
        input_tensor_torch = input_tensor_torch.roll(-1, dims=1)  # Roll the tensor in the multi_step_input dimension
        input_tensor_torch[:, -1, :, self.checkpoint.prognostic_input_mask] = (
            prognostic_fields  # Add new values to last 'multi_step_input' row
        )

        assert not check[prognostic_input_mask].any()  # Make sure we are not overwriting some values
        check[prognostic_input_mask] = True

        for n in prognostic_input_mask:
            self._input_kinds[self._input_tensor_by_name[n]] = Kind(prognostic=True)

        return input_tensor_torch

    def add_dynamic_forcings_to_input_tensor(self, input_tensor_torch, state, date, check):

        if self.hacks:
            if "dynamic_forcings_date" in self.development_hacks:
                date = self.development_hacks["dynamic_forcings_date"]
                warnings.warn(f"🧑‍💻 Using `dynamic_forcings_date` hack: {date} 🧑‍💻")

        # TODO: check if there were not already loaded as part of the input state

        # input_tensor_torch is shape: (batch, multi_step_input, values, variables)
        # batch is always 1

        for source in self.dynamic_forcings_inputs:

            forcings = source.load_forcings(state, [date])  # shape: (variables, dates, values)

            forcings = np.squeeze(forcings, axis=1)  # Drop the dates dimension

            forcings = np.swapaxes(forcings[np.newaxis, np.newaxis, ...], -2, -1)  # shape: (1, 1, values, variables)

            forcings = torch.from_numpy(forcings).to(self.device)  # Copy to device

            input_tensor_torch[:, -1, :, source.mask] = forcings  # Copy forcings to last 'multi_step_input' row

            assert not check[source.mask].any()  # Make sure we are not overwriting some values
            check[source.mask] = True

            for n in source.mask:
                self._input_kinds[self._input_tensor_by_name[n]] = Kind(forcing=True, **source.kinds)

        return input_tensor_torch

    def add_boundary_forcings_to_input_tensor(self, input_tensor_torch, state, date, check):

        # input_tensor_torch is shape: (batch, multi_step_input, values, variables)
        # batch is always 1
        sources = self.boundary_forcings_inputs
        for source in sources:
            forcings = source.load_forcings(state, [date])  # shape: (variables, dates, values)

            forcings = np.squeeze(forcings, axis=1)  # Drop the dates dimension

            forcings = np.swapaxes(forcings[np.newaxis, np.newaxis, ...], -2, -1)  # shape: (1, 1, values, variables)
            forcings = torch.from_numpy(forcings).to(self.device)  # Copy to device
            total_mask = np.ix_([0], [-1], source.spatial_mask, source.variables_mask)
            input_tensor_torch[total_mask] = forcings  # Copy forcings to last 'multi_step_input' row

        # TO DO: add some consistency checks as above
        return input_tensor_torch

    def validate_input_state(self, input_state):

        if not isinstance(input_state, dict):
            raise ValueError("Input state must be a dictionnary")

        EXPECT = dict(date=datetime.datetime, latitudes=np.ndarray, longitudes=np.ndarray, fields=dict)

        for key, klass in EXPECT.items():
            if key not in input_state:
                raise ValueError(f"Input state must contain a `{key}` enytry")

            if not isinstance(input_state[key], klass):
                raise ValueError(
                    f"Input state entry `{key}` is type {type(input_state[key])}, expected {klass} instead"
                )

        # Detach from the user's input so we can modify it
        input_state = input_state.copy()
        fields = input_state["fields"] = input_state["fields"].copy()
        number_of_grid_points = self.checkpoint.number_of_grid_points

        for latlon in ("latitudes", "longitudes"):
            if len(input_state[latlon].shape) != 1:
                raise ValueError(f"Input state entry `{latlon}` must be 1D, shape is {input_state[latlon].shape}")

        nlat = len(input_state["latitudes"])
        nlon = len(input_state["longitudes"])
        if nlat != nlon:
            raise ValueError(f"Size mismatch latitudes={nlat}, longitudes={nlon}")

        if nlat != number_of_grid_points:
            raise ValueError(f"Size mismatch latitudes={nlat}, number_of_grid_points={number_of_grid_points}")

        multi_step = self.checkpoint.multi_step_input

        expected_shape = (multi_step, number_of_grid_points)

        LOG.info("Expected shape for each input fields: %s", expected_shape)

        # Check field
        with_nans = []

        for name, field in list(fields.items()):

            # Allow for 1D fields if multi_step is 1
            if len(field.shape) == 1:
                field = fields[name] = field.reshape(1, field.shape[0])

            if field.shape != expected_shape:
                raise ValueError(f"Field `{name}` has the wrong shape. Expected {expected_shape}, got {field.shape}")

            if np.isinf(field).any():
                raise ValueError(f"Field `{name}` contains infinities")

            if np.isnan(field).any():
                with_nans.append(name)

        if with_nans:
            msg = f"NaNs found in the following variables: {sorted(with_nans)}"
            if self.allow_nans is None:
                LOG.warning(msg)
                self.allow_nans = True

            if not self.allow_nans:
                raise ValueError(msg)

        return input_state

    def _print_tensor(self, title, tensor_numpy, tensor_by_name, kinds):

        assert len(tensor_numpy.shape) == 3, tensor_numpy.shape
        assert tensor_numpy.shape[0] in (1, self.checkpoint.multi_step_input), tensor_numpy.shape
        assert tensor_numpy.shape[1] == len(tensor_by_name), tensor_numpy.shape

        t = []
        for k, v in enumerate(tensor_by_name):
            data = tensor_numpy[-1, k]

            nans = "-"

            if np.isnan(data).any():
                nan_count = np.isnan(data).sum()

                ratio = nan_count / data.size
                nans = f"{ratio:.0%}"

            if np.isinf(data).any():
                nans = "∞"

            t.append((k, v, np.nanmin(data), np.nanmax(data), nans, kinds.get(v, Kind())))

        LOG.info("")
        LOG.info(
            "%s:\n\n%s\n", title, table(t, header=["Index", "Variable", "Min", "Max", "NaNs", "Kind"], align="><<<|<")
        )
        LOG.info("")

    def _print_input_tensor(self, title, input_tensor_torch):

        input_tensor_numpy = input_tensor_torch.cpu().numpy()  # (batch, multi_step_input, values, variables)

        assert len(input_tensor_numpy.shape) == 4, input_tensor_numpy.shape
        assert input_tensor_numpy.shape[0] == 1, input_tensor_numpy.shape

        input_tensor_numpy = np.squeeze(input_tensor_numpy, axis=0)  # Drop the batch dimension
        input_tensor_numpy = np.swapaxes(input_tensor_numpy, -2, -1)  # (multi_step_input, variables, values)

        self._print_tensor(title, input_tensor_numpy, self._input_tensor_by_name, self._input_kinds)

    def _print_output_tensor(self, title, output_tensor_numpy):

        LOG.info(
            "%s",
            f"Output tensor shape={output_tensor_numpy.shape}, NaNs={np.isnan(output_tensor_numpy).sum()/ output_tensor_numpy.size: .0%}",
        )

        if not self._output_tensor_by_name:
            for i in range(output_tensor_numpy.shape[1]):
                self._output_tensor_by_name.append(self.checkpoint.output_tensor_index_to_variable[i])
                if i in self.checkpoint.prognostic_output_mask:
                    self._output_kinds[self.checkpoint.output_tensor_index_to_variable[i]] = Kind(prognostic=True)
                else:
                    self._output_kinds[self.checkpoint.output_tensor_index_to_variable[i]] = Kind(diagnostic=True)

        # output_tensor_numpy = output_tensor_numpy.cpu().numpy()

        if len(output_tensor_numpy.shape) == 2:
            output_tensor_numpy = output_tensor_numpy[np.newaxis, ...]  # Add multi_step_input

        output_tensor_numpy = np.swapaxes(output_tensor_numpy, -2, -1)  # (multi_step_input, variables, values)

        self._print_tensor(title, output_tensor_numpy, self._output_tensor_by_name, self._output_kinds)<|MERGE_RESOLUTION|>--- conflicted
+++ resolved
@@ -305,18 +305,7 @@
 
             # Predict next state of atmosphere
             with torch.autocast(device_type=self.device, dtype=self.autocast):
-<<<<<<< HEAD
-                if model_comm_group is None:
-                    y_pred = self.model.predict_step(input_tensor_torch)
-                else:
-                    try:
-                        y_pred = self.model.predict_step(input_tensor_torch, model_comm_group)
-                    except TypeError as err:
-                        LOG.error("Please upgrade to a newer version of anemoi-models to use parallel inference")
-                        raise err
-=======
                 y_pred = self.predict_step(self.model, input_tensor_torch, fcstep=s)
->>>>>>> 48cc1200
 
             if global_rank == 0:
                 # Detach tensor and squeeze (should we detach here?)
