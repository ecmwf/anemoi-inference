# (C) Copyright 2025- Anemoi contributors.
#
# This software is licensed under the terms of the Apache Licence Version 2.0
# which can be obtained at http://www.apache.org/licenses/LICENSE-2.0.
#
# In applying this licence, ECMWF does not waive the privileges and immunities
# granted to it by virtue of its status as an intergovernmental organisation
# nor does it submit to any jurisdiction.


import datetime
import os
from typing import Any
from typing import Callable


def fake_checkpoints(func: Callable[..., Any]) -> Callable[..., Any]:
    """Decorator to mock checkpoints for testing.

    Parameters
    ----------
    func : Callable
        The function to be decorated.

    Returns
    -------
    Callable
        The decorated function.
    """

    def wrapper(*args: Any, **kwargs: Any) -> Any:
        from unittest.mock import patch

        from .mock_checkpoint import MockRunConfiguration
        from .mock_checkpoint import mock_load_metadata
        from .mock_checkpoint import mock_torch_load

        with (
            patch("anemoi.inference.checkpoint.load_metadata", mock_load_metadata),
            patch("torch.load", mock_torch_load),
            patch("anemoi.inference.metadata.USE_LEGACY", True),
            patch("anemoi.inference.tasks.runner.RunConfiguration", MockRunConfiguration),
        ):
            return func(*args, **kwargs)

    return wrapper


def float_hash(s: str, date: datetime.datetime, accuracy: int = 1_000_000) -> float:
    """Hash a string and date to a float.

    Parameters
    ----------
    s : str
        The string to be hashed.
    date : datetime.datetime
        The date to be hashed.
    accuracy : int, optional
        The accuracy of the hash, by default 1_000_000

    Returns
    -------
    float
        The resulting hash as a float.
    """
    h = s + date.isoformat()
    return float(int.from_bytes(h.encode(), "little") % accuracy) / accuracy


def files_for_tests(name: str) -> str:
    """Get the path to the testing files.

    Parameters
    ----------
    name : str
        The name of the test file.

    Returns
    -------
    str
        The path to the test file.
    """
    # Running in GitHub Actions, the package was installed

    if "GITHUB_WORKSPACE" in os.environ:
        return os.path.join(os.environ["GITHUB_WORKSPACE"], "tests", name)

    # We assume that the test data is in the same directory as the test
    # and this is a development environment

    import anemoi.inference

    bits = os.path.normpath(anemoi.inference.__file__).split(os.path.sep)
    while len(bits) > 3 and (bits[-3], bits[-2], bits[-1]) != ("src", "anemoi", "inference"):
        bits.pop()

    for i in range(3):
        bits.pop()

    bits.append("tests")
    bits.append(name)
    return os.path.sep.join(bits)


class TestingContext:
<<<<<<< HEAD
    """A context for testing."""
=======
    """A context for testing plugins."""
>>>>>>> 01771025

    pass<|MERGE_RESOLUTION|>--- conflicted
+++ resolved
@@ -103,10 +103,6 @@
 
 
 class TestingContext:
-<<<<<<< HEAD
-    """A context for testing."""
-=======
     """A context for testing plugins."""
->>>>>>> 01771025
 
     pass