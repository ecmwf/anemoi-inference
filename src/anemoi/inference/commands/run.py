# (C) Copyright 2024 Anemoi contributors.
#
# This software is licensed under the terms of the Apache Licence Version 2.0
# which can be obtained at http://www.apache.org/licenses/LICENSE-2.0.
#
# In applying this licence, ECMWF does not waive the privileges and immunities
# granted to it by virtue of its status as an intergovernmental organisation
# nor does it submit to any jurisdiction.

from __future__ import annotations

import logging

from ..config import load_config
from ..runners import create_runner
from . import Command

LOG = logging.getLogger(__name__)


def _run(runner, config):
    input = runner.create_input()
    output = runner.create_output()

    input_state = input.create_input_state(date=config.date)

    output.write_initial_state(input_state)

    for state in runner.run(input_state=input_state, lead_time=config.lead_time):
        output.write_state(state)

    output.close()


class RunCmd(Command):
    """Run inference from a config yaml file."""

    need_logging = False

    def add_arguments(self, command_parser):
        command_parser.add_argument("--defaults", action="append", help="Sources of default values.")
        command_parser.add_argument("config", help="Path to config file.")
        command_parser.add_argument("overrides", nargs="*", help="Overrides.")

    def run(self, args):

        config = load_config(args.config, args.overrides, defaults=args.defaults)

        if config.description is not None:
            LOG.info("%s", config.description)

        runner = create_runner(config)

<<<<<<< HEAD
        input = runner.create_input()
        output = runner.create_output()

        # pre_processors = runner.pre_processors
        post_processors = runner.post_processors

        input_state = input.create_input_state(date=config.date)

        output.write_initial_state(input_state)

        for state in runner.run(input_state=input_state, lead_time=config.lead_time):
            for processor in post_processors:
                state = processor.process(state)
            output.write_state(state)

        output.close()
=======
        _run(runner, config)
>>>>>>> 631fe4aa


command = RunCmd<|MERGE_RESOLUTION|>--- conflicted
+++ resolved
@@ -51,7 +51,6 @@
 
         runner = create_runner(config)
 
-<<<<<<< HEAD
         input = runner.create_input()
         output = runner.create_output()
 
@@ -68,9 +67,6 @@
             output.write_state(state)
 
         output.close()
-=======
-        _run(runner, config)
->>>>>>> 631fe4aa
 
 
 command = RunCmd