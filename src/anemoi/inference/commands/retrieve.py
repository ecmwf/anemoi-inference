# (C) Copyright 2024 Anemoi contributors.
#
# This software is licensed under the terms of the Apache Licence Version 2.0
# which can be obtained at http://www.apache.org/licenses/LICENSE-2.0.
#
# In applying this licence, ECMWF does not waive the privileges and immunities
# granted to it by virtue of its status as an intergovernmental organisation
# nor does it submit to any jurisdiction.


import json
import sys
from argparse import ArgumentParser
from argparse import Namespace
from datetime import datetime
from typing import Any
from typing import Callable
from typing import Dict
from typing import List
from typing import Optional

from earthkit.data.utils.dates import to_datetime

from anemoi.inference.checkpoint import Checkpoint
from anemoi.inference.types import DataRequest
from anemoi.inference.types import Date

from ..config.run import RunConfiguration
from ..inputs.grib import GribInput
from ..inputs.mars import postproc
from ..runners import create_runner
from . import Command


def checkpoint_to_requests(
    checkpoint: Checkpoint,
    *,
<<<<<<< HEAD
    date: Date,
    target: Optional[str] = None,
    include_forcings: bool = True,
    retrieve_fields_type: Optional[str] = None,
    staging_dates: Optional[str] = None,
    use_grib_paramid: bool = False,
    extra: Optional[List[str]] = None,
    patch_request: Optional[Callable[[DataRequest], DataRequest]] = None,
    use_scda: bool = False,
) -> List[DataRequest]:
    """Convert a checkpoint to a list of data requests.

    Parameters
    ----------
    checkpoint : Checkpoint
        The checkpoint object containing the necessary data.
    date : Date
        The date for the data request.
    target : str, optional
        The target path for the data request.
    include_forcings : bool, optional
        Whether to include forcings in the data request.
    retrieve_fields_type : str, optional
        The type of fields to retrieve.
    staging_dates : str, optional
        Path to a file with staging dates.
    use_grib_paramid : bool, optional
        Whether to use GRIB parameter IDs.
    extra : list of str, optional
        Additional request values.
    patch_request : Callable[[DataRequest], DataRequest], optional
        Function to patch the data request.
    use_scda : bool, optional
        Whether to use SCDA stream for 6/18 input time.

    Returns
    -------
    List[DataRequest]
        A list of data requests.
    """
=======
    date,
    target=None,
    include_forcings=True,
    retrieve_fields_type=None,
    staging_dates=None,
    use_grib_paramid=False,
    extra=None,
    patch_request=None,
    use_scda=False,
):
>>>>>>> 82773c98
    # TODO: Move this to the runner

    variables = checkpoint.variables_from_input(include_forcings=include_forcings)
    area = checkpoint.area
    grid = checkpoint.grid

    if retrieve_fields_type is not None:
        selected = set()

        for name, kinds in checkpoint.variable_categories().items():
            if "computed" in kinds:
                continue
            for kind in kinds:
                if retrieve_fields_type.startswith(kind):  # PrepML adds an 's' to the type
                    selected.add(name)

        variables = sorted(selected)

    more = postproc(grid, area)

    for r in extra or []:
        k, v = r.split("=")
        more[k] = v

    if staging_dates:
        dates = set()
        with open(staging_dates) as f:
            for line in f:
                date = to_datetime(line.strip())
                dates.update([date + h for h in checkpoint.lagged])
        dates = sorted(dates)
    else:
        date = to_datetime(date)
        dates = [date + h for h in checkpoint.lagged]

    requests = []
    for r in checkpoint.mars_requests(
        dates=dates,
        variables=variables,
        use_grib_paramid=use_grib_paramid,
        patch_request=patch_request,
        always_split_time=use_scda,
        patch_request=patch_request,
    ):
        r = r.copy()
        if target is not None:
            r["target"] = target
        r.update(more)
        if use_scda:
            _patch_scda(date, r)
        requests.append(r)

    return requests


class RetrieveCmd(Command):
    """Used by prepml."""

    def add_arguments(self, command_parser: ArgumentParser) -> None:
        """Add arguments to the command parser.

        Parameters
        ----------
        command_parser : ArgumentParser
            The argument parser to which the arguments will be added.
        """
        command_parser.description = self.__doc__
        command_parser.add_argument("config", type=str, help="Path to config file")
        command_parser.add_argument("--defaults", action="append", help="Sources of default values.")
        command_parser.add_argument("--date", type=str, help="Date")
        command_parser.add_argument("--output", type=str, default=None, help="Output file")
        command_parser.add_argument("--staging-dates", type=str, help="Path to a file with staging dates")
        command_parser.add_argument("--extra", action="append", help="Additional request values. Can be repeated")
        command_parser.add_argument("--retrieve-fields-type", type=str, help="Type of fields to retrieve")
        command_parser.add_argument("--use-scda", action="store_true", help="Use scda stream for 6/18 input time")
        command_parser.add_argument("overrides", nargs="*", help="Overrides.")

    def run(self, args: Namespace) -> None:
        """Run the retrieve command.

        Parameters
        ----------
        args : Namespace
            The arguments passed to the command.
        """
        config: RunConfiguration = RunConfiguration.load(args.config, args.overrides, defaults=args.defaults)

        runner = create_runner(config)

        # so that the user does not need to pass --extra target=path when the input file is already in the config
        target = None
        input = runner.create_input()
        if isinstance(input, GribInput) and (path := getattr(input, "path", None)):
            target = path

        requests = checkpoint_to_requests(
            runner.checkpoint,
            date=args.date,
            target=target,
            include_forcings=True,
            extra=args.extra,
            retrieve_fields_type=args.retrieve_fields_type,
            staging_dates=args.staging_dates,
            use_grib_paramid=config.use_grib_paramid,
            patch_request=runner.patch_data_request,
            use_scda=args.use_scda,
        )

        if args.output and args.output != "-":
            f = open(args.output, "w")
        else:
            f = sys.stdout

        json.dump(requests, f, indent=4)


def _patch_scda(base_date: datetime, request: Dict[str, Any]) -> None:
    """Patch the SCDA stream in the request if necessary.

    Parameters
    ----------
    base_date : datetime
        The base date for the request.
    request : dict
        The request dictionary to be patched.
    """
    if base_date.hour not in (6, 18):
        return

    if request.get("class", "od") != "od":
        return
    if request.get("type", "an") not in ("an", "fc"):
        return
    if request.get("stream", "oper") not in ("oper", "scda"):
        return

    request_time = int(request.get("time", 12))
    if request_time > 100:
        request_time = int(request_time / 100)

    if request_time in (6, 18):
        request["stream"] = "scda"


command = RetrieveCmd<|MERGE_RESOLUTION|>--- conflicted
+++ resolved
@@ -35,7 +35,6 @@
 def checkpoint_to_requests(
     checkpoint: Checkpoint,
     *,
-<<<<<<< HEAD
     date: Date,
     target: Optional[str] = None,
     include_forcings: bool = True,
@@ -76,18 +75,6 @@
     List[DataRequest]
         A list of data requests.
     """
-=======
-    date,
-    target=None,
-    include_forcings=True,
-    retrieve_fields_type=None,
-    staging_dates=None,
-    use_grib_paramid=False,
-    extra=None,
-    patch_request=None,
-    use_scda=False,
-):
->>>>>>> 82773c98
     # TODO: Move this to the runner
 
     variables = checkpoint.variables_from_input(include_forcings=include_forcings)
@@ -130,7 +117,6 @@
         use_grib_paramid=use_grib_paramid,
         patch_request=patch_request,
         always_split_time=use_scda,
-        patch_request=patch_request,
     ):
         r = r.copy()
         if target is not None:
