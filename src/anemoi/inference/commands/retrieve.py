--- conflicted
+++ resolved
@@ -86,11 +86,8 @@
             dates=dates,
             variables=variables,
             use_grib_paramid=config.use_grib_paramid,
-<<<<<<< HEAD
+            always_split_time=args.use_scda,
             patch_request=runner.patch_data_request,
-=======
-            always_split_time=args.use_scda,
->>>>>>> 7a90cc98
         ):
             r = r.copy()
             r.update(extra)
