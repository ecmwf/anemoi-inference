# (C) Copyright 2024 Anemoi contributors.
#
# This software is licensed under the terms of the Apache Licence Version 2.0
# which can be obtained at http://www.apache.org/licenses/LICENSE-2.0.
#
# In applying this licence, ECMWF does not waive the privileges and immunities
# granted to it by virtue of its status as an intergovernmental organisation
# nor does it submit to any jurisdiction.


import datetime
import logging
from collections import defaultdict
from functools import cached_property

from anemoi.utils.checkpoints import load_metadata
from earthkit.data.utils.dates import to_datetime

from .metadata import Metadata

LOG = logging.getLogger(__name__)


class Checkpoint:
    """Represents an inference checkpoint."""

    def __init__(self, path, *, patch_metadata=None):
        self.path = path
        self.patch_metadata = patch_metadata

    def __repr__(self):
        return f"Checkpoint({self.path})"

    @cached_property
    def _metadata(self):
        try:
            result = Metadata(*load_metadata(self.path, supporting_arrays=True))
        except Exception as e:
<<<<<<< HEAD
            LOG.warning("Version does not support `supporting_arrays` (%s)", e)
            return Metadata(load_metadata(self.path))
=======
            LOG.warning("Version for not support `supporting_arrays` (%s)", e)
            result = Metadata(load_metadata(self.path))

        if self.patch_metadata:
            LOG.warning("Patching metadata with %r", self.patch_metadata)
            result.patch(self.patch_metadata)

        return result
>>>>>>> 7f12d4d7

    ###########################################################################
    # Forwards used by the runner
    # We do not want to expose the metadata object directly
    # We do not use `getattr` to avoid exposing all methods and make debugging
    # easier
    ###########################################################################

    @property
    def timestep(self):
        return self._metadata.timestep

    @property
    def precision(self):
        return self._metadata.precision

    @property
    def number_of_grid_points(self):
        return self._metadata.number_of_grid_points

    @property
    def number_of_input_features(self):
        return self._metadata.number_of_input_features

    @property
    def variable_to_input_tensor_index(self):
        return self._metadata.variable_to_input_tensor_index

    @property
    def model_computed_variables(self):
        return self._metadata.model_computed_variables

    @property
    def typed_variables(self):
        return self._metadata.typed_variables

    @property
    def diagnostic_variables(self):
        return self._metadata.diagnostic_variables

    @property
    def prognostic_variables(self):
        return self._metadata.prognostic_variables

    @property
    def prognostic_output_mask(self):
        return self._metadata.prognostic_output_mask

    @property
    def prognostic_input_mask(self):
        return self._metadata.prognostic_input_mask

    @property
    def output_tensor_index_to_variable(self):
        return self._metadata.output_tensor_index_to_variable

    @property
    def accumulations(self):
        return self._metadata.accumulations

    @property
    def latitudes(self):
        return self._metadata.latitudes

    @property
    def longitudes(self):
        return self._metadata.longitudes

    @property
    def grid_points_mask(self):
        return self._metadata.grid_points_mask

    @cached_property
    def sources(self):
        return [SourceCheckpoint(self, _) for _ in self._metadata.sources(self.path)]

    def default_namer(self, *args, **kwargs):
        """
        Return a callable that can be used to name fields.
        In that case, return the namer that was used to create the
        training dataset.
        """
        return self._metadata.default_namer(*args, **kwargs)

    def report_error(self):
        self._metadata.report_error()

    def validate_environment(
        self,
        *,
        all_packages: bool = False,
        on_difference: str = "warn",
        exempt_packages: list[str] | None = None,
    ) -> bool:
        return self._metadata.validate_environment(
            all_packages=all_packages, on_difference=on_difference, exempt_packages=exempt_packages
        )

    def open_dataset_args_kwargs(self, *, use_original_paths, from_dataloader=None):
        return self._metadata.open_dataset_args_kwargs(
            use_original_paths=use_original_paths,
            from_dataloader=from_dataloader,
        )

    def constant_forcings_inputs(self, runner, input_state):
        return self._metadata.constant_forcings_inputs(runner, input_state)

    def dynamic_forcings_inputs(self, runner, input_state):
        return self._metadata.dynamic_forcings_inputs(runner, input_state)

    def boundary_forcings_inputs(self, runner, input_state):
        return self._metadata.boundary_forcings_inputs(runner, input_state)

    def name_fields(self, fields, namer=None):
        return self._metadata.name_fields(fields, namer=namer)

    def sort_by_name(self, fields, namer=None, *args, **kwargs):
        return self._metadata.sort_by_name(fields, namer=namer, *args, **kwargs)

    def print_indices(self):
        return self._metadata.print_indices()

    def variable_categories(self):
        return self._metadata.variable_categories()

    def load_supporting_array(self, name):
        return self._metadata.load_supporting_array(name)

    ###########################################################################

    @cached_property
    def lagged(self):
        """Return the list of timedelta for the `multi_step_input` fields."""
        result = list(range(0, self._metadata.multi_step_input))
        result = [-s * self._metadata.timestep for s in result]
        return sorted(result)

    @property
    def multi_step_input(self):
        return self._metadata.multi_step_input

    def print_variable_categories(self):
        return self._metadata.print_variable_categories()

    ###########################################################################
    # Data retrieval
    ###########################################################################

    def variables_from_input(self, *, include_forcings):
        return self._metadata.variables_from_input(include_forcings=include_forcings)

    @property
    def grid(self):
        return self._metadata.grid

    @property
    def area(self):
        return self._metadata.area

    def mars_by_levtype(self, levtype):
        return self._metadata.mars_by_levtype(levtype)

    def mars_requests(self, *, variables, dates, use_grib_paramid=False, **kwargs):
        from earthkit.data.utils.availability import Availability

        assert variables, "No variables provided"

        if not isinstance(dates, (list, tuple)):
            dates = [dates]

        dates = [to_datetime(d) for d in dates]

        assert dates, "No dates provided"

        result = []

        DEFAULT_KEYS = ("class", "expver", "type", "stream", "levtype")
        DEFAULT_KEYS_AND_TIME = ("class", "expver", "type", "stream", "levtype", "time")

        # The split oper/scda is a bit special
        KEYS = {("oper", "fc"): DEFAULT_KEYS_AND_TIME, ("scda", "fc"): DEFAULT_KEYS_AND_TIME}

        requests = defaultdict(list)

        for r in self._metadata.mars_requests(variables=variables, use_grib_paramid=use_grib_paramid):
            for date in dates:

                r = r.copy()

                base = date
                step = str(r.get("step", 0)).split("-")[-1]
                step = int(step)
                base = base - datetime.timedelta(hours=step)

                r["date"] = base.strftime("%Y-%m-%d")
                r["time"] = base.strftime("%H%M")

                r.update(kwargs)  # We do it here so that the Availability can use that information

                keys = KEYS.get((r.get("stream"), r.get("type")), DEFAULT_KEYS)
                key = tuple(r.get(k) for k in keys)

                # Special case because of oper/scda

                requests[key].append(r)

        result = []
        for reqs in requests.values():

            compressed = Availability(reqs)
            for r in compressed.iterate():
                for k, v in r.items():
                    if isinstance(v, (list, tuple)) and len(v) == 1:
                        r[k] = v[0]
                if r:
                    result.append(r)

        return result

    ###########################################################################
    # supporting arrays
    ###########################################################################

    @cached_property
    def _supporting_arrays(self):
        return self._metadata.supporting_arrays

    @property
    def name(self):
        return self._metadata.name

    ###########################################################################
    # Misc
    ###########################################################################

    def provenance_training(self):
        return self._metadata.provenance_training()


class SourceCheckpoint(Checkpoint):
    """A checkpoint that represents a source."""

    def __init__(self, owner, metadata):
        super().__init__(owner.path)
        self._owner = owner
        self._metadata = metadata

    def __repr__(self):
        return f"Source({self.name}@{self.path})"<|MERGE_RESOLUTION|>--- conflicted
+++ resolved
@@ -36,10 +36,6 @@
         try:
             result = Metadata(*load_metadata(self.path, supporting_arrays=True))
         except Exception as e:
-<<<<<<< HEAD
-            LOG.warning("Version does not support `supporting_arrays` (%s)", e)
-            return Metadata(load_metadata(self.path))
-=======
             LOG.warning("Version for not support `supporting_arrays` (%s)", e)
             result = Metadata(load_metadata(self.path))
 
@@ -48,7 +44,6 @@
             result.patch(self.patch_metadata)
 
         return result
->>>>>>> 7f12d4d7
 
     ###########################################################################
     # Forwards used by the runner
