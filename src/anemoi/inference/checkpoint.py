--- conflicted
+++ resolved
@@ -254,13 +254,11 @@
     def mars_by_levtype(self, levtype):
         return self._metadata.mars_by_levtype(levtype)
 
-<<<<<<< HEAD
-    def mars_requests(self, *, variables, dates, use_grib_paramid=False, patch_request, **kwargs):
+    def mars_requests(
+        self, *, variables, dates, use_grib_paramid=False, always_split_time=False, patch_request, **kwargs
+    ):
 
         from anemoi.utils.grib import shortname_to_paramid
-=======
-    def mars_requests(self, *, variables, dates, use_grib_paramid=False, always_split_time=False, **kwargs):
->>>>>>> 7a90cc98
         from earthkit.data.utils.availability import Availability
 
         assert variables, "No variables provided"
