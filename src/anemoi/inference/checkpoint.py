--- conflicted
+++ resolved
@@ -196,11 +196,7 @@
     @property
     @deprecation.deprecated(
         deprecated_in="0.6.4",
-<<<<<<< HEAD
-        removed_in="0.7.0",
-=======
         removed_in="0.8.0",
->>>>>>> c0f3ffd5
         current_version=__version__,
         details="Use `select_variables` instead.",
     )
@@ -211,11 +207,7 @@
     @property
     @deprecation.deprecated(
         deprecated_in="0.6.4",
-<<<<<<< HEAD
-        removed_in="0.7.0",
-=======
         removed_in="0.8.0",
->>>>>>> c0f3ffd5
         current_version=__version__,
         details="Use `select_variables` instead.",
     )
@@ -357,11 +349,7 @@
             from_dataloader=from_dataloader,
         )
 
-<<<<<<< HEAD
-    def name_fields(self, fields: Any, namer: Optional[Callable[..., str]] = None) -> Any:
-=======
     def name_fields(self, fields: Any, namer: Callable[..., str] | None = None) -> Any:
->>>>>>> c0f3ffd5
         """Name fields.
 
         Parameters
@@ -422,13 +410,7 @@
         """
         return self._metadata.variable_categories()
 
-<<<<<<< HEAD
-    def select_variables(
-        self, *, include: Optional[List[str]] = None, exclude: Optional[List[str]] = None
-    ) -> List[str]:
-=======
     def select_variables(self, *, include: list[str] | None = None, exclude: list[str] | None = None) -> list[str]:
->>>>>>> c0f3ffd5
         """Get variables from input.
 
         Parameters
@@ -448,13 +430,8 @@
         return self._metadata.select_variables(include=include, exclude=exclude)
 
     def select_variables_and_masks(
-<<<<<<< HEAD
-        self, *, include: Optional[List[str]] = None, exclude: Optional[List[str]] = None
-    ) -> List[str]:
-=======
         self, *, include: list[str] | None = None, exclude: list[str] | None = None
     ) -> list[str]:
->>>>>>> c0f3ffd5
         """Get variables from input.
 
         Parameters
@@ -543,11 +520,7 @@
         dates: list[Date],
         use_grib_paramid: bool = False,
         always_split_time: bool = False,
-<<<<<<< HEAD
-        patch_request: Optional[Callable[[DataRequest], DataRequest]] = None,
-=======
         patch_request: Callable[[DataRequest], DataRequest] | None = None,
->>>>>>> c0f3ffd5
         dont_fail_for_missing_paramid: bool = False,
         **kwargs: Any,
     ) -> list[DataRequest]:
@@ -756,10 +729,6 @@
         return f"Source({self.name}@{self.path})"
 
     @property
-<<<<<<< HEAD
-    def operational_config(self) -> Dict[str, Any]:
-=======
     def operational_config(self) -> dict[str, Any]:
->>>>>>> c0f3ffd5
         LOG.warning("The `operational_config` property is deprecated.")
         return False