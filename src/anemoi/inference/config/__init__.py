# (C) Copyright 2024 Anemoi contributors.
#
# This software is licensed under the terms of the Apache Licence Version 2.0
# which can be obtained at http://www.apache.org/licenses/LICENSE-2.0.
#
# In applying this licence, ECMWF does not waive the privileges and immunities
# granted to it by virtue of its status as an intergovernmental organisation
# nor does it submit to any jurisdiction.

from __future__ import annotations

import logging
import os
from datetime import datetime
from typing import Any
from typing import Dict
from typing import List
from typing import Optional
from typing import Type
from typing import TypeVar
from typing import Union

from earthkit.data.utils.dates import to_datetime
from omegaconf import DictConfig
from omegaconf import ListConfig
from omegaconf import OmegaConf
from pydantic import BaseModel
from pydantic import ConfigDict
from pydantic import field_validator

LOG = logging.getLogger(__name__)

T = TypeVar("T", bound="Configuration")


class Configuration(BaseModel):
    """Configuration class."""

    model_config = ConfigDict(extra="forbid")

    date: Union[datetime, None] = None
    """The starting date for the forecast. If not provided, the date will depend on the selected Input object. If a string, it is parsed by :func:`earthkit.data.utils.dates`."""

    @field_validator("date", mode="before")
    @classmethod
    def to_datetime(cls, date: Union[str, int, datetime, None]) -> Optional[datetime]:
        if date is not None:
            return to_datetime(date)

    @classmethod
    def load(
        cls: Type[T],
        path: Union[str, Dict[str, Any]],
        overrides: Union[List[str], List[dict], str, dict] = [],
        defaults: Optional[Union[str, List[str], dict]] = None,
    ) -> T:
        """Load the configuration.

        Parameters
        ----------
        path : Union[str, dict]
            Path to the configuration file or a dictionary containing the configuration.
        overrides : Union[List[str], List[dict], str, dict], optional
            List of overrides to apply to the configuration, by default [].
        defaults : Optional[Union[str, List[str], dict]], optional
            Default values to set in the configuration, by default None.

        Returns
        -------
        Configuration
            The loaded configuration.
        """

        configs: List[Union[DictConfig, ListConfig]] = []

        # Set default values
        if defaults is not None:
            if not isinstance(defaults, list):
                defaults = [defaults]
            for d in defaults:
                if isinstance(d, str):
                    configs.append(OmegaConf.load(d))
                    continue
                configs.append(OmegaConf.create(d))

        # Load the user configuration
        if isinstance(path, dict):
<<<<<<< HEAD
            user_config = deepcopy(path)
        else:
            with open(path) as f:
                user_config = yaml.safe_load(f)

        cls._merge_configs(config, user_config)
=======
            configs.append(OmegaConf.create(path))
        else:
            configs.append(OmegaConf.load(path))
>>>>>>> 19422b2a

        if not isinstance(overrides, list):
            overrides = [overrides]

        # unsafe merge should be fine as we don't re-use the original configs
        oc_config = OmegaConf.unsafe_merge(*configs)

        for override in overrides:
            if isinstance(override, dict):
                oc_config = OmegaConf.unsafe_merge(oc_config, OmegaConf.create(override))
            else:
                # use from_dotlist to use OmegaConf split
                # which allows for "param.val" or "param[val]".
                override_conf = OmegaConf.from_dotlist([override])
                # We can't directly merge reconstructed with the config because
                # omegaconf prefers parsing digits (like 0 in key.0) into dict keys
                # rather than lists.
                # Instead, we provide a reference config and we try to merge the override
                # into the reference and keep types provided by the reference.
                oc_config = OmegaConf.unsafe_merge(_merge_configs(oc_config, override_conf))

        resolved_config = OmegaConf.to_container(oc_config, resolve=True)

        config = cls.model_validate(resolved_config)

        # Set environment variables found in the configuration
        # as soon as possible
        for key, value in config.env.items():
            os.environ[key] = str(value)

        return config


def _merge_configs(ref_conf: Any, new_conf: Any) -> Any:
    """Recursively merges a new OmegaConf object into a reference OmegaConf object

    Parameters
    ----------
    ref_conf : Any
        reference OmegaConf object. Should be a DictConfig or ListConfig.
    new_conf : Any
        new OmegaConf object.

    Returns
    -------
    Any
        The merged OmegaConf config
    """
    if isinstance(new_conf, DictConfig) and len(new_conf):
        key, rest = next(iter(new_conf.items()))
        key = str(key)
    elif isinstance(new_conf, ListConfig) and len(new_conf):
        key, rest = 0, new_conf[0]
    else:
        return new_conf
    if isinstance(ref_conf, ListConfig):
        if isinstance(key, str) and not key.isdigit():
            raise ValueError(f"Expected int key, got {key}")
        index = int(key)
        if index < len(ref_conf):
            LOG.debug(f"key {key} is used as list key in list{ref_conf}")
            ref_conf[index] = _merge_configs(ref_conf[index], rest)
        elif index == len(ref_conf):
            LOG.debug(f"key {key} is used to append to list {ref_conf}")
            ref_conf.append(rest)
        else:
            raise IndexError(f"key {key} out of range for list {ref_conf} of length {len(ref_conf)}")
        return ref_conf
    elif isinstance(ref_conf, DictConfig) and key in ref_conf:
        ref_conf[key] = _merge_configs(ref_conf[key], rest)
        return ref_conf
    elif isinstance(ref_conf, DictConfig):
        ref_conf[key] = rest
        return ref_conf
    else:
        raise ValueError(f"ref is of unexpected type {type(ref_conf)}. Should be ListConfig or DictConfig")<|MERGE_RESOLUTION|>--- conflicted
+++ resolved
@@ -85,18 +85,9 @@
 
         # Load the user configuration
         if isinstance(path, dict):
-<<<<<<< HEAD
-            user_config = deepcopy(path)
-        else:
-            with open(path) as f:
-                user_config = yaml.safe_load(f)
-
-        cls._merge_configs(config, user_config)
-=======
             configs.append(OmegaConf.create(path))
         else:
             configs.append(OmegaConf.load(path))
->>>>>>> 19422b2a
 
         if not isinstance(overrides, list):
             overrides = [overrides]
