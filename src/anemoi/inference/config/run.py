--- conflicted
+++ resolved
@@ -47,14 +47,6 @@
 
     use_profiler: bool = False
     """If True, the inference will be profiled, producing time and memory report."""
-
-<<<<<<< HEAD
-    world_size: int | None = 1
-    """Number of parallel processes, used for parallel inference without SLURM."""
-=======
-    report_error: bool = False
-    """If True, the runner list the training versions of the packages in case of error. (Deprecated, unused)"""
->>>>>>> 3f281507
 
     input: str | dict[str, Any] = "test"
     output: str | dict[str, Any] = "printer"
