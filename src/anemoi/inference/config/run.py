--- conflicted
+++ resolved
@@ -91,13 +91,8 @@
     written.
     """
 
-<<<<<<< HEAD
-    initial_state_categories: List[str] = ["prognostics", "constant_forcings"]
-    """A list of categories to write in the initial state. This is used to filter the fields written in the initial state."""
-=======
     predict_kwargs: Dict[str, Any] = Field(default_factory=dict)
     """Extra keyword arguments to pass to the model's predict_step method. Will ignore kwargs that are already passed by the runner."""
->>>>>>> 1d9eb026
 
     typed_variables: Dict[str, Dict] = Field(default_factory=dict)
     """A list of typed variables to support the encoding of outputs."""
