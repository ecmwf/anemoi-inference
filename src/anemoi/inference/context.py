--- conflicted
+++ resolved
@@ -70,16 +70,11 @@
     def create_dynamic_computed_forcings(self, variables, mask) -> List["Forcings"]:
         raise NotImplementedError(f"{self.__class__.__name__}.create_dynamic_computed_forcings")
 
-<<<<<<< HEAD
-    def create_dynamic_coupled_forcings(self, variables, mask):
+    def create_dynamic_coupled_forcings(self, variables, mask) -> List["Forcings"]:
         raise NotImplementedError(f"{self.__class__.__name__}.create_dynamic_coupled_forcings")
 
     def create_pre_processors(self):
         return []
 
     def create_post_processors(self):
-        return []
-=======
-    def create_dynamic_coupled_forcings(self, variables, mask) -> List["Forcings"]:
-        raise NotImplementedError(f"{self.__class__.__name__}.create_dynamic_coupled_forcings")
->>>>>>> 3e4c0b17
+        return []