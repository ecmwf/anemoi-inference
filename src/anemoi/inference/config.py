# (C) Copyright 2024 Anemoi contributors.
#
# This software is licensed under the terms of the Apache Licence Version 2.0
# which can be obtained at http://www.apache.org/licenses/LICENSE-2.0.
#
# In applying this licence, ECMWF does not waive the privileges and immunities
# granted to it by virtue of its status as an intergovernmental organisation
# nor does it submit to any jurisdiction.

from __future__ import annotations

import datetime
import logging
import os
from typing import Any
from typing import Dict
from typing import List
from typing import Literal
from typing import Optional
from typing import Union

import yaml
from anemoi.utils.config import merge_configs
from pydantic import BaseModel

LOG = logging.getLogger(__name__)


class Configuration(BaseModel):

    class Config:
        extra = "forbid"

    description: Optional[str] = None

    checkpoint: str | Dict[Literal["huggingface"], Dict[str, Any] | str]
    """A path to an Anemoi checkpoint file."""

    runner: str = "default"
    """The runner to use."""

    date: Union[str, int, datetime.datetime, None] = None
    """The starting date for the forecast. If not provided, the date will depend on the selected Input object. If a string, it is parsed by :func:`anemoi.utils.dates.as_datetime`.
    """

    lead_time: str | int | datetime.timedelta = "10d"
    """The lead time for the forecast. This can be a string, an integer or a timedelta object.
    If an integer, it represents a number of hours. Otherwise, it is parsed by :func:`anemoi.utils.dates.as_timedelta`.
    """

    name: Optional[str] = None
    """Used by prepml."""

    verbosity: int = 0
    """The verbosity level of the runner. This can be 0 (default), 1, 2 or 3."""

    report_error: bool = False
    """If True, the runner list the training versions of the packages in case of error."""

    input: Union[str, Dict, None] = "test"
    output: Union[str, Dict, None] = "printer"

    pre_processors: List[Union[str, Dict]] = []
<<<<<<< HEAD
    post_processors: List[Union[str, Dict]] = []
=======
    post_processors: Optional[List[Union[str, Dict]]] = None  # TODO: change default to [] when we have a factory
>>>>>>> 7a90cc98

    forcings: Union[Dict[str, Dict], None] = None
    """Where to find the forcings."""

    device: str = "cuda"
    """The device on which the model should run. This can be "cpu", "cuda" or any other value supported by PyTorch."""

    precision: Optional[str] = None
    """The precision in which the model should run. If not provided, the model will use the precision used during training."""

    allow_nans: Optional[bool] = None
    """
    - If None (default), the model will check for NaNs in the input. If NaNs are found, the model issue a warning and `allow_nans` to True.
    - If False, the model will raise an exception if NaNs are found in the input and output.
    - If True, the model will allow NaNs in the input and output.
    """

    use_grib_paramid: bool = False
    """If True, the runner will use the grib parameter ID when generating MARS requests."""

    write_initial_state: bool = True
    """Wether to write the initial state to the output file. If the model is multi-step, only fields at the forecast reference date are
    written."""

    output_frequency: Optional[str] = None
    """The frequency at which to write the output. This can be a string or an integer. If a string, it is parsed by :func:`anemoi.utils.dates.as_timedelta`."""

    env: Dict[str, str | int] = {}
    """Environment variables to set before running the model. This may be useful to control some packages
    such as `eccodes`. In certain cases, the variables mey be set too late, if the package for which they are intended
    is already loaded when the runner is configured."""

    patch_metadata: dict = {}
    """A dictionary of metadata to patch the checkpoint metadata with. This is used to test new features or to work around
    issues with the checkpoint metadata."""

    development_hacks: dict = {}
    """A dictionary of development hacks to apply to the runner. This is used to test new features or to work around"""

    debugging_info: dict = {}
    """A dictionary to store debug information. This is ignored."""

    trace_path: str | None = None
    """A path to a directory where to store the trace of the runner. This is useful to debug the runner."""


def load_config(path, overrides, defaults=None, Configuration=Configuration):

    config = {}

    # Set default values
    if defaults is not None:
        if not isinstance(defaults, list):
            defaults = [defaults]
        for d in defaults:
            if isinstance(d, str):
                with open(d) as f:
                    d = yaml.safe_load(f)
            config.update(d)

    # Load the configuration
    with open(path) as f:
        user_config = yaml.safe_load(f)
        config = merge_configs(config, user_config)

    # Apply overrides
    for override in overrides:
        path = config
        key, value = override.split("=")
        keys = key.split(".")
        for key in keys[:-1]:
            path = path.setdefault(key, {})
        path[keys[-1]] = value

    # Validate the configuration
    config = Configuration(**config)

    # Set environment variables found in the configuration
    # as soon as possible
    for key, value in config.env.items():
        os.environ[key] = str(value)

    return config<|MERGE_RESOLUTION|>--- conflicted
+++ resolved
@@ -61,11 +61,7 @@
     output: Union[str, Dict, None] = "printer"
 
     pre_processors: List[Union[str, Dict]] = []
-<<<<<<< HEAD
-    post_processors: List[Union[str, Dict]] = []
-=======
     post_processors: Optional[List[Union[str, Dict]]] = None  # TODO: change default to [] when we have a factory
->>>>>>> 7a90cc98
 
     forcings: Union[Dict[str, Dict], None] = None
     """Where to find the forcings."""
