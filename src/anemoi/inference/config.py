--- conflicted
+++ resolved
@@ -97,13 +97,10 @@
     debugging_info: dict = {}
     """A dictionary to store debug information. This is ignored."""
 
-<<<<<<< HEAD
     memory_debugging: bool = False
     """If True, the runner will print memory debugging information."""
 
-=======
->>>>>>> 8a30d228
-
+    
 def load_config(path, overrides, defaults=None, Configuration=Configuration):
 
     config = {}
