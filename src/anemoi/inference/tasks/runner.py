# (C) Copyright 2024 Anemoi contributors.
#
# This software is licensed under the terms of the Apache Licence Version 2.0
# which can be obtained at http://www.apache.org/licenses/LICENSE-2.0.
#
# In applying this licence, ECMWF does not waive the privileges and immunities
# granted to it by virtue of its status as an intergovernmental organisation
# nor does it submit to any jurisdiction.


import logging
from typing import Any

from anemoi.inference.config.run import RunConfiguration
from anemoi.inference.forcings import CoupledForcings
from anemoi.inference.forcings import Forcings
from anemoi.inference.runners.default import DefaultRunner
from anemoi.inference.runners.testing import NoModelMixing
from anemoi.inference.runners.testing import TestingMixing
from anemoi.inference.state import reduce_state
from anemoi.inference.transport import Coupling
from anemoi.inference.transport import Transport
from anemoi.inference.types import Date
from anemoi.inference.types import FloatArray
from anemoi.inference.types import State

from ..task import Task
from . import task_registry

LOG = logging.getLogger(__name__)


class CouplingForcings(CoupledForcings):
    """Just to have a different __repr__."""

    def __init__(self, context, input, variables, mask):
        super().__init__(context, input, variables, mask)
        self.kinds = dict(coupled=True)


class CoupledRunner(DefaultRunner):
    """Runner for coupled models.

    This class handles the initialization and running of coupled models
    using the provided configuration and input.
    """

    def __init__(self, config: dict[str, Any], coupled_input: "CoupledInput") -> None:
        """Initialize the CoupledRunner.

        Parameters
        ----------
        config : dict
            Configuration dictionary.
        coupled_input : CoupledInput
            Coupled input instance.
        """
        super().__init__(config)
        self.coupled_input = coupled_input

    def input_state_hook(self, input_state: State) -> None:
        """Hook used by coupled runners to send the input state."""
        self.coupled_input.initial_state(reduce_state(input_state))

    def output_state_hook(self, state: State) -> None:
        """Hook used by coupled runners to send the input state."""
        self.coupled_input.output_state(reduce_state(state))

    def create_dynamic_coupled_forcings(self, variables: list[str], mask: Any) -> list[CoupledForcings]:
        """Create dynamic coupled forcings.

        Parameters
        ----------
        variables : list of str
            List of variable names.
        mask : Any
            Mask to apply to the variables.

        Returns
        -------
        list of CoupledForcings
            List of coupled forcings.
        """

        mine = []
        other = []

        for i, v in enumerate(variables):
            if v in self.coupled_input.variables_to_recieve:
                mine.append(i)
            else:
                other.append(i)

        result = []
        if mine:
            result.append(CouplingForcings(self, self.coupled_input, [variables[i] for i in mine], mask[mine]))

        if other:
            result.extend(super().create_dynamic_coupled_forcings([variables[i] for i in other], mask[other]))

        return result

    def initial_dynamic_forcings_inputs(self, dynamic_forcings_inputs: list[Forcings]) -> list[Forcings]:
        """Modify the dynamic forcings inputs for the first step.

        Parameters
        ----------
        dynamic_forcings_inputs : list of Forcings
            The dynamic forcings inputs.

        Returns
        -------
        list[Forcings]
            The modified dynamic forcings inputs.
        """
        # For the initial state we need to load the forcings
        # from the default input.

        result = []
        for f in dynamic_forcings_inputs:
            if isinstance(f, CoupledForcings):
                result.extend(super().create_dynamic_coupled_forcings(f.variables, f.mask))
            else:
                result.append(f)
        return result


class CoupledInput:
    """Input handler for coupled models.

    This class manages the input data and state for coupled models,
    including loading and initializing forcings.
    """

    trace_name = "coupled"

    def __init__(self, task: Task, transport: Any, couplings: list[Coupling]) -> None:
        """Initialize the CoupledInput.

        Parameters
        ----------
        task : Task
            Task instance.
        transport : Any
            Transport instance.
        couplings : list of Coupling
            List of couplings.
        """
        self.task = task
        self.transport = transport
        self.couplings = couplings
        self.constants: dict[str, FloatArray] = {}
        self.tag = 0
        self.send_only = sum(1 if c.target is task else 0 for c in couplings) == 0
        self.variables_to_recieve = set(sum([c.variables for c in couplings if c.target is task], []))

<<<<<<< HEAD
    def load_forcings_state(self, *, dates: List[Date], current_state: State) -> State:
=======
    def load_forcings_state(self, *, dates: list[Date], current_state: State) -> State:
>>>>>>> c0f3ffd5
        """Load the forcings state.

        Parameters
        ----------
        dates : list of Date
            List of dates.
        current_state : State
            Current state dictionary.

        Returns
        -------
        State
            Updated state dictionary.
        """
        LOG.info(f"Adding dynamic forcings {dates}")
        state = dict(date=dates)

        for c in self.couplings:
            c.apply(
                self.task,
                self.transport,
                input_state=current_state,
                output_state=state,
                constants=self.constants,
                tag=self.tag,
            )

        for f, v in state["fields"].items():
            assert len(v.shape) == 1, (f, v.shape)

        assert state["date"] == dates, (state["date"], dates)

        self.tag += 1

        return state

    def initial_state(self, state: State) -> None:
        """Initialize the state.

        Parameters
        ----------
        state : State
            State dictionary.
        """
        # We want to copy the constants that may be requested by the other tasks
        # For now, we keep it simple and just copy the whole state

        self.constants = state["fields"].copy()

    def output_state(self, state: State) -> None:
        """Output the state.

        Parameters
        ----------
        state : State
            State dictionary.
        """

        if not self.send_only:
            return

        # We exchange the states when fetching forcings from the coupled tasks.
        # If this task is send only, it will never exchange its state, so
        # we do it here.

        for c in self.couplings:
            c.apply(
                self.task,
                self.transport,
                input_state=state,
                output_state=None,
                constants=self.constants,
                tag=self.tag,
            )

        self.tag += 1


class TestCoupledRunner(TestingMixing, CoupledRunner):
    """Runner for testing coupled models."""

    def __init__(self, config: dict[str, Any], coupled_input: "CoupledInput") -> None:
        """Initialize the TestCoupledRunner.

        Parameters
        ----------
        config : dict
            Configuration dictionary.
        coupled_input : CoupledInput
            Coupled input instance.
        """

        super().__init__(config, coupled_input)


class NoModelCoupledRunner(NoModelMixing, CoupledRunner):
    """Runner for testing coupled models."""

<<<<<<< HEAD
    def __init__(self, config: Dict[str, Any], coupled_input: "CoupledInput") -> None:
=======
    def __init__(self, config: dict[str, Any], coupled_input: "CoupledInput") -> None:
>>>>>>> c0f3ffd5
        """Initialize the NoModelCoupledRunner.

        Parameters
        ----------
        config : dict
            Configuration dictionary.
        coupled_input : CoupledInput
            Coupled input instance.
        """

        super().__init__(config, coupled_input)


@task_registry.register("runner")
class RunnerTask(Task):
    """Task for running coupled models.

    This task initializes and runs coupled models using the provided
    configuration, overrides, and global configuration.
    """

    def __init__(
        self, name: str, config: dict[str, Any], overrides: dict[str, Any] = {}, global_config: dict[str, Any] = {}
    ) -> None:
        """Initialize the RunnerTask.

        Parameters
        ----------
        name : str
            Name of the task.
        config : dict
            Configuration dictionary.
        overrides : dict, optional
            Overrides dictionary.
        global_config : dict, optional
            Global configuration dictionary.
        """
        super().__init__(name)
        LOG.info("Creating RunnerTask %s %s (%s)", self, config, global_config)
        self.config = RunConfiguration.load(config, overrides=[global_config, overrides])

    def run(self, transport: Transport) -> None:
        """Run the task.

        Parameters
        ----------
        transport : Transport
            Transport instance.
        """
        LOG.info("Running task %s", self.name)
        couplings = transport.couplings(self)

        assert self.config.runner in ("default", "testing", "no-model"), self.config.runner

        coupler = CoupledInput(self, transport, couplings)

        # TODO: a factory method would be better here
        if self.config.runner == "no-model":
            runner = NoModelCoupledRunner(self.config, coupler)
        elif self.config.runner == "testing":

            runner = TestCoupledRunner(self.config, coupler)
        else:
            runner = CoupledRunner(self.config, coupler)

        runner.execute()
        LOG.info("Finished task %s", self.name)<|MERGE_RESOLUTION|>--- conflicted
+++ resolved
@@ -154,11 +154,7 @@
         self.send_only = sum(1 if c.target is task else 0 for c in couplings) == 0
         self.variables_to_recieve = set(sum([c.variables for c in couplings if c.target is task], []))
 
-<<<<<<< HEAD
-    def load_forcings_state(self, *, dates: List[Date], current_state: State) -> State:
-=======
     def load_forcings_state(self, *, dates: list[Date], current_state: State) -> State:
->>>>>>> c0f3ffd5
         """Load the forcings state.
 
         Parameters
@@ -257,11 +253,7 @@
 class NoModelCoupledRunner(NoModelMixing, CoupledRunner):
     """Runner for testing coupled models."""
 
-<<<<<<< HEAD
-    def __init__(self, config: Dict[str, Any], coupled_input: "CoupledInput") -> None:
-=======
     def __init__(self, config: dict[str, Any], coupled_input: "CoupledInput") -> None:
->>>>>>> c0f3ffd5
         """Initialize the NoModelCoupledRunner.
 
         Parameters
