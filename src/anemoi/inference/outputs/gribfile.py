--- conflicted
+++ resolved
@@ -117,9 +117,9 @@
     def __init__(
         self,
         context: Context,
-        post_processors: Optional[List[ProcessorConfig]] = None,
         *,
         out: Union[str, IOBase],
+        post_processors: Optional[List[ProcessorConfig]] = None,
         encoding: Optional[Dict[str, Any]] = None,
         archive_requests: Optional[Dict[str, Any]] = None,
         check_encoding: bool = True,
@@ -138,17 +138,12 @@
         ----------
         context : Context
             The context.
-<<<<<<< HEAD
-        path : Union[str, IOBase]
+        out : Union[str, IOBase]
             Path or file-like object to write the grib data to.
             If a string, it should be a file path.
             If a file-like object, it should be opened in binary write mode.
-=======
         post_processors : Optional[List[ProcessorConfig]], default None
             Post-processors to apply to the input
-        path : str
-            The path to save the grib files.
->>>>>>> 2136d47c
         encoding : dict, optional
             The encoding dictionary, by default None.
         archive_requests : dict, optional
@@ -345,6 +340,7 @@
         context: Context,
         *,
         path: str,
+        post_processors: Optional[List[ProcessorConfig]] = None,
         encoding: Optional[Dict[str, Any]] = None,
         archive_requests: Optional[Dict[str, Any]] = None,
         check_encoding: bool = True,
@@ -365,6 +361,8 @@
             The context.
         path : str
             Path to the grib file to write the data to.
+        post_processors : Optional[List[ProcessorConfig]], default None
+            Post-processors to apply to the input
         encoding : dict, optional
             The encoding dictionary, by default None.
         archive_requests : dict, optional
@@ -391,6 +389,7 @@
         super().__init__(
             context,
             out=path,
+            post_processors=post_processors,
             encoding=encoding,
             archive_requests=archive_requests,
             check_encoding=check_encoding,
