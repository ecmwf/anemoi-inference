--- conflicted
+++ resolved
@@ -92,12 +92,8 @@
         modifiers=None,
         output_frequency=None,
         write_initial_state=None,
-<<<<<<< HEAD
+        variables=None,
         split_output=True,
-=======
-        variables=None,
-        **kwargs,
->>>>>>> 631fe4aa
     ):
         super().__init__(
             context,
