--- conflicted
+++ resolved
@@ -51,13 +51,8 @@
 )
 
 
-<<<<<<< HEAD
-def _fix(mars: Dict[str, Any], keys: Dict[str, Any]) -> bool:
-    """Check if the mars dictionary contains valid keys.
-=======
 def _fix(mars: Dict[str, Any], keys: Dict[str, Any]) -> None:
     """Check if the mars dictionary contains valid keys and fix it.
->>>>>>> 1d9eb026
 
     Parameters
     ----------
@@ -67,28 +62,16 @@
         The keys dictionary.
     """
     if "number" in keys and "number" not in mars:
-<<<<<<< HEAD
-        LOG.error(f"`number` is missing from mars namespace, setting it to {keys['number']}")
-        mars["number"] = keys["number"]
-
-    if "referenceDate" in keys and "hdate" not in mars:
-        LOG.error(f"`hdate` is missing from mars namespace, setting it to {keys['referenceDate']}")
-=======
         LOG.debug(f"`number` is missing from mars namespace, setting it to {keys['number']}")
         mars["number"] = keys["number"]
 
     if "referenceDate" in keys and "hdate" not in mars:
         LOG.debug(f"`hdate` is missing from mars namespace, setting it to {keys['referenceDate']}")
->>>>>>> 1d9eb026
         mars["hdate"] = keys["referenceDate"]
 
     if "startStep" in keys and "endStep" in keys and keys.get("stepType") != "accum":
         if mars.get("step") != f"{keys['startStep']}-{keys['endStep']}":
-<<<<<<< HEAD
-            LOG.error(
-=======
             LOG.debug(
->>>>>>> 1d9eb026
                 f"{keys.get('stepType')} `step={mars.get('step')}` is not a range,  setting it to {keys['startStep']}-{keys['endStep']}."
             )
             mars["step"] = f"{keys['startStep']}-{keys['endStep']}"
