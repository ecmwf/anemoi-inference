# (C) Copyright 2025- Anemoi contributors.
#
# This software is licensed under the terms of the Apache Licence Version 2.0
# which can be obtained at http://www.apache.org/licenses/LICENSE-2.0.
#
# In applying this licence, ECMWF does not waive the privileges and immunities
# granted to it by virtue of its status as an intergovernmental organisation
# nor does it submit to any jurisdiction.

import logging

from anemoi.inference.types import State

from ..context import Context
from ..output import ForwardOutput
from ..output import Output
from . import create_output
from . import output_registry

LOG = logging.getLogger(__name__)


@output_registry.register("truth")
class TruthOutput(ForwardOutput):
    """Write the input state at the same time for each output state.

    Can only be used for inputs with that have access to the time of
    the forecasts, effectively only for times in the past.
    """

    def __init__(self, context: Context, output: dict, **kwargs):
        super().__init__(context, **kwargs)
        self._input = self.context.create_input()
        self.output: Output = create_output(context, output)

    def write_initial_state(self, state: State) -> None:
        self.output.write_initial_state(state)

<<<<<<< HEAD
    def write_state(self, state: State) -> None:
=======
    def write_step(self, state):
>>>>>>> 7601c2e1
        truth_state = self._input.create_input_state(date=state["date"])
        reduced_state = self.reduce(truth_state)
        self.output.write_state(reduced_state)

<<<<<<< HEAD
    def write_step(self, state: State) -> None:
        raise NotImplementedError("TruthOutput does not support write_step")

    def open(self, state: State) -> None:
=======
    def open(self, state):
>>>>>>> 7601c2e1
        self.output.open(state)

    def close(self) -> None:
        self.output.close()

    def __repr__(self):
        return f"TruthOutput({self.output})"

    def print_summary(self, depth: int = 0) -> None:
        super().print_summary(depth)
        self.output.print_summary(depth + 1)<|MERGE_RESOLUTION|>--- conflicted
+++ resolved
@@ -36,23 +36,12 @@
     def write_initial_state(self, state: State) -> None:
         self.output.write_initial_state(state)
 
-<<<<<<< HEAD
-    def write_state(self, state: State) -> None:
-=======
     def write_step(self, state):
->>>>>>> 7601c2e1
         truth_state = self._input.create_input_state(date=state["date"])
         reduced_state = self.reduce(truth_state)
         self.output.write_state(reduced_state)
 
-<<<<<<< HEAD
-    def write_step(self, state: State) -> None:
-        raise NotImplementedError("TruthOutput does not support write_step")
-
-    def open(self, state: State) -> None:
-=======
     def open(self, state):
->>>>>>> 7601c2e1
         self.output.open(state)
 
     def close(self) -> None:
