--- conflicted
+++ resolved
@@ -40,12 +40,11 @@
     print()
 
     names = list(fields.keys())
+    n = 4
 
-<<<<<<< HEAD
     idx = list(range(0, len(names), max(1, len(names) // n)))
     idx.append(len(names) - 1)
     idx = sorted(set(idx))
-=======
     if variables == "all":
         variables = names
         max_lines = 0
@@ -63,7 +62,6 @@
         idx = list(range(0, len(names), len(names) // n))
         idx.append(len(names) - 1)
         idx = sorted(set(idx))
->>>>>>> 3e4c0b17
 
     length = max(len(name) for name in names)
 
@@ -84,10 +82,6 @@
 class PrinterOutput(Output):
     """_summary_"""
 
-<<<<<<< HEAD
-    def write_step(self, state):
-        print_state(state)
-=======
     def __init__(self, context, path=None, variables=None, **kwargs):
         super().__init__(context)
         self.print = print
@@ -101,5 +95,4 @@
         self.write_state(state)
 
     def write_state(self, state):
-        print_state(state, print=self.print, variables=self.variables)
->>>>>>> 3e4c0b17
+        print_state(state, print=self.print, variables=self.variables)