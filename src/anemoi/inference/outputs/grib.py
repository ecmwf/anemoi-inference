# (C) Copyright 2024 Anemoi contributors.
#
# This software is licensed under the terms of the Apache Licence Version 2.0
# which can be obtained at http://www.apache.org/licenses/LICENSE-2.0.
#
# In applying this licence, ECMWF does not waive the privileges and immunities
# granted to it by virtue of its status as an intergovernmental organisation
# nor does it submit to any jurisdiction.


import datetime
import json
import logging
from abc import abstractmethod
from typing import Any
from typing import Dict
from typing import List
from typing import Optional
from typing import Union

from earthkit.data.utils.dates import to_datetime

from anemoi.inference.types import FloatArray
from anemoi.inference.types import State

from ..grib.encoding import grib_keys
from ..grib.templates.manager import TemplateManager
from ..output import Output

LOG = logging.getLogger(__name__)


class HindcastOutput:
    """Hindcast output class."""

    def __init__(self, reference_year: int) -> None:
        """Initialize the HindcastOutput object.

        Parameters
        ----------
        reference_year : int
            The reference year.
        """

        self.reference_year = reference_year

    def __call__(self, values: FloatArray, template: object, keys: dict) -> tuple:
        """Call the HindcastOutput object.

        Parameters
        ----------
        values : FloatArray
            The values array.
        template : object
            The template object.
        keys : dict
            The keys dictionary.

        Returns
        -------
        tuple
            The modified values, template, and keys.
        """

        if "date" not in keys:
            assert template.metadata("hdate", default=None) is None, template
            date = template.metadata("date")
        else:
            date = keys.pop("date")

        for k in ("date", "hdate"):
            keys.pop(k, None)

        keys["edition"] = 1
        keys["localDefinitionNumber"] = 30
        keys["dataDate"] = int(to_datetime(date).strftime("%Y%m%d"))
        keys["referenceDate"] = int(to_datetime(date).replace(year=self.reference_year).strftime("%Y%m%d"))

        return values, template, keys


MODIFIERS = dict(hindcast=HindcastOutput)


def modifier_factory(modifiers: list) -> list:
    """Create a list of modifier instances.

    Parameters
    ----------
    modifiers : list
        A list of modifier configurations.

    Returns
    -------
    list
        A list of modifier instances.
    """

    if modifiers is None:
        return []

    if not isinstance(modifiers, list):
        modifiers = [modifiers]

    result = []
    for modifier in modifiers:
        assert isinstance(modifier, dict), modifier
        assert len(modifier) == 1, modifier

        klass = list(modifier.keys())[0]
        result.append(MODIFIERS[klass](**modifier[klass]))

    return result


class GribOutput(Output):
    """Handles grib."""

    def __init__(
        self,
        context: dict,
        *,
        encoding: Optional[Dict[str, Any]] = None,
        templates: Optional[Union[List[str], str]] = None,
        grib1_keys: Optional[Dict[str, Any]] = None,
        grib2_keys: Optional[Dict[str, Any]] = None,
        modifiers: Optional[List[str]] = None,
        output_frequency: Optional[int] = None,
        write_initial_state: Optional[bool] = None,
        variables: Optional[List[str]] = None,
    ) -> None:
        """Initialize the GribOutput object.

        Parameters
        ----------
        context : dict
            The context dictionary.
        encoding : dict, optional
            The encoding dictionary, by default None.
        templates : list or str, optional
            The templates list or string, by default None.
        grib1_keys : dict, optional
            The grib1 keys dictionary, by default None.
        grib2_keys : dict, optional
            The grib2 keys dictionary, by default None.
        modifiers : list, optional
            The list of modifiers, by default None.
        output_frequency : int, optional
            The frequency of output, by default None.
        write_initial_state : bool, optional
            Whether to write the initial state, by default None.
        variables : list, optional
            The list of variables, by default None.
        """

        super().__init__(context, output_frequency=output_frequency, write_initial_state=write_initial_state)
        self._first = True
        self.typed_variables = self.checkpoint.typed_variables
        self.encoding = encoding if encoding is not None else {}
        self.grib1_keys = grib1_keys if grib1_keys is not None else {}
        self.grib2_keys = grib2_keys if grib2_keys is not None else {}

        self.modifiers = modifier_factory(modifiers)
        self.variables = variables

        self.ensemble = False
        for d in (self.grib1_keys, self.grib2_keys, self.encoding):
            if "eps" in d:
                self.ensemble = d["eps"]
                break
            if d.get("type") in ("pf", "cf"):
                self.ensemble = True
                break

        self.template_manager = TemplateManager(self, templates)

        self.ensemble = False
        for d in (self.grib1_keys, self.grib2_keys, self.encoding):
            if "eps" in d:
                self.ensemble = d["eps"]
                break
            if d.get("type") in ("pf", "cf"):
                self.ensemble = True
                break

        self.template_manager = TemplateManager(self, templates)

    def write_initial_step(self, state: State) -> None:
        """Write the initial step of the state.

        Parameters
        ----------
        state : State
            The state object.
        """
        # We trust the GribInput class to provide the templates
        # matching the input state

        state = state.copy()

        self.reference_date = state["date"]
        state.setdefault("step", datetime.timedelta(0))

        out_vars = self.variables if self.variables is not None else state["fields"].keys()

        for name in out_vars:
            variable = self.typed_variables[name]

            if variable.is_computed_forcing:
                continue

            template = self.template(state, name)
            if template is None:
                # We can currently only write grib output if we have a grib input
                raise ValueError(
                    "GRIB output only works if the input is GRIB (for now). Set `write_initial_step` to `false`."
                )

        return self.write_step(state)

    def write_step(self, state: State) -> None:
        """Write a step of the state.

        Parameters
        ----------
        state : State
            The state object.
        """

        reference_date = self.reference_date or self.context.reference_date
        step = state["step"]
        previous_step = state.get("previous_step")
        start_steps = state.get("start_steps", {})

        out_vars = self.variables if self.variables is not None else state["fields"].keys()
        for name in out_vars:
            values = state["fields"][name]
            keys = {}

            variable = self.typed_variables[name]

            if variable.is_computed_forcing:
                continue

            param = variable.grib_keys.get("param", name)

            template = self.template(state, name)

<<<<<<< HEAD
            if template is None:
                if name not in self.quiet:
                    LOG.warning("No GRIB template found for `%s`. This may lead to unexpected results.", name)
                    self.quiet.add(name)

                variable_keys = variable.grib_keys.copy()

                forbidden_keys = ("class", "type", "stream", "expver", "date", "time", "step", "domain")

                for key in forbidden_keys:
                    variable_keys.pop(key, None)

                keys.update(variable_keys)

=======
>>>>>>> 82773c98
            keys.update(self.encoding)

            keys = grib_keys(
                values=values,
                template=template,
                date=int(reference_date.strftime("%Y%m%d")),
                time=reference_date.hour * 100,
                step=step,
                param=param,
                variable=variable,
                ensemble=self.ensemble,
                keys=keys,
                grib1_keys=self.grib1_keys,
                grib2_keys=self.grib2_keys,
                previous_step=previous_step,
                start_steps=start_steps,
            )

            for modifier in self.modifiers:
                values, template, keys = modifier(values, template, keys)

            if LOG.isEnabledFor(logging.DEBUG):
                LOG.info("Encoding GRIB %s\n%s", template, json.dumps(keys, indent=4))

            try:
                self.write_message(values, template=template, **keys)
            except Exception:
                LOG.error("Error writing field %s", name)
                LOG.error("Template: %s", template)
                LOG.error("Keys:\n%s", json.dumps(keys, indent=4, default=str))
                raise

    @abstractmethod
    def write_message(self, message: FloatArray, *args: Any, **kwargs: Any) -> None:
        """Write a message to the grib file.

        Parameters
        ----------
        message : FloatArray
            The message array.
        *args : Any
            Additional arguments.
        **kwargs : Any
            Additional keyword arguments.
        """
        pass

    def template(self, state: State, name: str) -> object:
        """Get the template for a variable.

        Parameters
        ----------
        state : State
            The state object.
        name : str
            The variable name.

        Returns
        -------
        object
            The template object.
        """

        if self.template_manager is None:
            self.template_manager = TemplateManager(self, self.templates)

        return self.template_manager.template(name, state)

    def template_lookup(self, name: str) -> dict:
        """Lookup the template for a variable.

        Parameters
        ----------
        name : str
            The variable name.

        Returns
        -------
        dict
            The template dictionary.
        """
        return self.encoding<|MERGE_RESOLUTION|>--- conflicted
+++ resolved
@@ -246,23 +246,6 @@
 
             template = self.template(state, name)
 
-<<<<<<< HEAD
-            if template is None:
-                if name not in self.quiet:
-                    LOG.warning("No GRIB template found for `%s`. This may lead to unexpected results.", name)
-                    self.quiet.add(name)
-
-                variable_keys = variable.grib_keys.copy()
-
-                forbidden_keys = ("class", "type", "stream", "expver", "date", "time", "step", "domain")
-
-                for key in forbidden_keys:
-                    variable_keys.pop(key, None)
-
-                keys.update(variable_keys)
-
-=======
->>>>>>> 82773c98
             keys.update(self.encoding)
 
             keys = grib_keys(
