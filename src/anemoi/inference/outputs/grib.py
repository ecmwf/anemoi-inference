# (C) Copyright 2024 Anemoi contributors.
#
# This software is licensed under the terms of the Apache Licence Version 2.0
# which can be obtained at http://www.apache.org/licenses/LICENSE-2.0.
#
# In applying this licence, ECMWF does not waive the privileges and immunities
# granted to it by virtue of its status as an intergovernmental organisation
# nor does it submit to any jurisdiction.


import datetime
import json
import logging
from abc import abstractmethod

from earthkit.data.utils.dates import to_datetime

from ..grib.encoding import grib_keys
from ..grib.templates.manager import TemplateManager
from ..output import Output

LOG = logging.getLogger(__name__)


class HindcastOutput:

    def __init__(self, reference_year):
        self.reference_year = reference_year

    def __call__(self, values, template, keys):

        if "date" not in keys:
            assert template.metadata("hdate", default=None) is None, template
            date = template.metadata("date")
        else:
            date = keys.pop("date")

        for k in ("date", "hdate"):
            keys.pop(k, None)

        keys["edition"] = 1
        keys["localDefinitionNumber"] = 30
        keys["dataDate"] = int(to_datetime(date).strftime("%Y%m%d"))
        keys["referenceDate"] = int(to_datetime(date).replace(year=self.reference_year).strftime("%Y%m%d"))

        return values, template, keys


MODIFIERS = dict(hindcast=HindcastOutput)


def modifier_factory(modifiers):

    if modifiers is None:
        return []

    if not isinstance(modifiers, list):
        modifiers = [modifiers]

    result = []
    for modifier in modifiers:
        assert isinstance(modifier, dict), modifier
        assert len(modifier) == 1, modifier

        klass = list(modifier.keys())[0]
        result.append(MODIFIERS[klass](**modifier[klass]))

    return result


class GribOutput(Output):
    """Handles grib"""

    def __init__(
        self,
        context,
        *,
        encoding=None,
        templates=None,
        grib1_keys=None,
        grib2_keys=None,
        modifiers=None,
        output_frequency=None,
        write_initial_state=None,
        variables=None,
    ):
        super().__init__(context, output_frequency=output_frequency, write_initial_state=write_initial_state)
        self._first = True
        self.typed_variables = self.checkpoint.typed_variables
        self.quiet = set()
        self.encoding = encoding if encoding is not None else {}
        self.grib1_keys = grib1_keys if grib1_keys is not None else {}
        self.grib2_keys = grib2_keys if grib2_keys is not None else {}

        self.modifiers = modifier_factory(modifiers)
        self.variables = variables

        self.ensemble = False
        for d in (self.grib1_keys, self.grib2_keys, self.encoding):
            if "eps" in d:
                self.ensemble = d["eps"]
                break
            if d.get("type") in ("pf", "cf"):
                self.ensemble = True
                break

        self.template_manager = TemplateManager(self, templates)

        self.ensemble = False
        for d in (self.grib1_keys, self.grib2_keys, self.encoding):
            if "eps" in d:
                self.ensemble = d["eps"]
                break
            if d.get("type") in ("pf", "cf"):
                self.ensemble = True
                break

        self.template_manager = TemplateManager(self, templates)

    def write_initial_step(self, state):
        # We trust the GribInput class to provide the templates
        # matching the input state

        state = state.copy()

        self.reference_date = state["date"]
        state.setdefault("step", datetime.timedelta(0))

        out_vars = self.variables if self.variables is not None else state["fields"].keys()

        for name in out_vars:
            variable = self.typed_variables[name]

            if variable.is_computed_forcing:
                continue

            template = self.template(state, name)
            if template is None:
                # We can currently only write grib output if we have a grib input
                raise ValueError(
                    "GRIB output only works if the input is GRIB (for now). Set `write_initial_step` to `false`."
                )

        return self.write_step(state)

    def write_step(self, state):

        reference_date = self.reference_date or self.context.reference_date
        step = state["step"]
        previous_step = state.get("previous_step")
        start_steps = state.get("start_steps", {})

        out_vars = self.variables if self.variables is not None else state["fields"].keys()
        for name in out_vars:
            values = state["fields"][name]
            keys = {}

            variable = self.typed_variables[name]

            if variable.is_computed_forcing:
                continue

            param = variable.grib_keys.get("param", name)

            template = self.template(state, name)

            if template is None:
                if name not in self.quiet:
                    LOG.warning("No GRIB template found for `%s`. This may lead to unexpected results.", name)
                    self.quiet.add(name)

                variable_keys = variable.grib_keys.copy()
<<<<<<< HEAD
                for key in ("class", "type", "stream", "expver", "date", "time", "step", "domain"):
=======
                forbidden_keys = ("class", "type", "stream", "expver", "date", "time", "step", "domain")
                for key in forbidden_keys:
>>>>>>> 9e240fa5
                    variable_keys.pop(key, None)

                keys.update(variable_keys)

            keys.update(self.encoding)

            keys = grib_keys(
                values=values,
                template=template,
                date=int(reference_date.strftime("%Y%m%d")),
                time=reference_date.hour * 100,
                step=step,
                param=param,
                variable=variable,
                ensemble=self.ensemble,
                keys=keys,
                grib1_keys=self.grib1_keys,
                grib2_keys=self.grib2_keys,
                quiet=self.quiet,
                previous_step=previous_step,
                start_steps=start_steps,
            )

            for modifier in self.modifiers:
                values, template, keys = modifier(values, template, keys)

            if LOG.isEnabledFor(logging.DEBUG):
                LOG.info("Encoding GRIB %s\n%s", template, json.dumps(keys, indent=4))

            try:
                self.write_message(values, template=template, **keys)
            except Exception:
                LOG.error("Error writing field %s", name)
                LOG.error("Template: %s", template)
                LOG.error("Keys:\n%s", json.dumps(keys, indent=4, default=str))
                raise

    @abstractmethod
    def write_message(self, message, *args, **kwargs):
        pass

    def template(self, state, name):

        if self.template_manager is None:
            self.template_manager = TemplateManager(self, self.templates)

        return self.template_manager.template(name, state)

    def template_lookup(self, name):
        return self.encoding<|MERGE_RESOLUTION|>--- conflicted
+++ resolved
@@ -170,12 +170,10 @@
                     self.quiet.add(name)
 
                 variable_keys = variable.grib_keys.copy()
-<<<<<<< HEAD
-                for key in ("class", "type", "stream", "expver", "date", "time", "step", "domain"):
-=======
+
                 forbidden_keys = ("class", "type", "stream", "expver", "date", "time", "step", "domain")
+
                 for key in forbidden_keys:
->>>>>>> 9e240fa5
                     variable_keys.pop(key, None)
 
                 keys.update(variable_keys)
