# (C) Copyright 2024 Anemoi contributors.
#
# This software is licensed under the terms of the Apache Licence Version 2.0
# which can be obtained at http://www.apache.org/licenses/LICENSE-2.0.
#
# In applying this licence, ECMWF does not waive the privileges and immunities
# granted to it by virtue of its status as an intergovernmental organisation
# nor does it submit to any jurisdiction.

import logging
import os

import numpy as np

from ..output import Output
from . import output_registry

LOG = logging.getLogger(__name__)


def fix(lons):
    return np.where(lons > 180, lons - 360, lons)


@output_registry.register("plot")
class PlotOutput(Output):
    """_summary_"""

    def __init__(
        self,
        context,
        path,
        variables=all,
        strftime="%Y%m%d%H%M%S",
        template="plot_{variable}_{date}.{format}",
        dpi=300,
        format="png",
<<<<<<< HEAD
        missing_value=None,
=======
        output_frequency=None,
        write_initial_state=None,
>>>>>>> 44deac6c
    ):
        super().__init__(context, output_frequency=output_frequency, write_initial_state=write_initial_state)
        self.path = path
        self.format = format
        self.variables = variables
        self.strftime = strftime
        self.template = template
        self.dpi = dpi
        self.missing_value = missing_value

        if self.variables is not all:
            if not isinstance(self.variables, (list, tuple)):
                self.variables = [self.variables]

    def write_step(self, state):
        import cartopy.crs as ccrs
        import cartopy.feature as cfeature
        import matplotlib.pyplot as plt
        import matplotlib.tri as tri

        os.makedirs(self.path, exist_ok=True)

        longitudes = state["longitudes"]
        latitudes = state["latitudes"]
        triangulation = tri.Triangulation(fix(longitudes), latitudes)

        for name, values in state["fields"].items():

            if self.variables is not all and name not in self.variables:
                continue

            _, ax = plt.subplots(subplot_kw={"projection": ccrs.PlateCarree()})
            ax.coastlines()
            ax.add_feature(cfeature.BORDERS, linestyle=":")

            missing_values = np.isnan(values)
            missing_value = self.missing_value
            if missing_value is None:
                min = np.nanmin(values)
                missing_value = min - np.abs(min) * 0.001

            values = np.where(missing_values, self.missing_value, values)

            _ = ax.tricontourf(triangulation, values, levels=10, transform=ccrs.PlateCarree())

            ax.tricontour(
                triangulation,
                values,
                levels=10,
                colors="black",
                linewidths=0.5,
                transform=ccrs.PlateCarree(),
            )

            date = state["date"].strftime("%Y-%m-%d %H:%M:%S")
            ax.set_title(f"{name} at {date}")

            date = state["date"].strftime(self.strftime)
            fname = self.template.format(date=date, variable=name, format=self.format)
            fname = os.path.join(self.path, fname)

            plt.savefig(fname, dpi=self.dpi, bbox_inches="tight")
            plt.close()<|MERGE_RESOLUTION|>--- conflicted
+++ resolved
@@ -35,12 +35,9 @@
         template="plot_{variable}_{date}.{format}",
         dpi=300,
         format="png",
-<<<<<<< HEAD
         missing_value=None,
-=======
         output_frequency=None,
         write_initial_state=None,
->>>>>>> 44deac6c
     ):
         super().__init__(context, output_frequency=output_frequency, write_initial_state=write_initial_state)
         self.path = path
