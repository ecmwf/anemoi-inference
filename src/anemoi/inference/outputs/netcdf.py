# (C) Copyright 2024 Anemoi contributors.
#
# This software is licensed under the terms of the Apache Licence Version 2.0
# which can be obtained at http://www.apache.org/licenses/LICENSE-2.0.
#
# In applying this licence, ECMWF does not waive the privileges and immunities
# granted to it by virtue of its status as an intergovernmental organisation
# nor does it submit to any jurisdiction.

import logging
import os
import threading

import numpy as np

from ..decorators import main_argument
from ..output import Output
from . import output_registry

LOG = logging.getLogger(__name__)


# In case HDF5 was not compiled with thread safety on
LOCK = threading.Lock()


@output_registry.register("netcdf")
@main_argument("path")
class NetCDFOutput(Output):
    """_summary_"""

    def __init__(self, context, path, output_frequency=None, write_initial_state=None):
        super().__init__(context, output_frequency=output_frequency, write_initial_state=write_initial_state)
        self.path = path
        self.ncfile = None
        self.float_size = "f4"

    def __repr__(self):
        return f"NetCDFOutput({self.path})"

<<<<<<< HEAD
    def _init(self, state):
=======
    def __del__(self):
        if self.ncfile is not None:
            self.ncfile.close()

    def open(self, state):
>>>>>>> 9e240fa5
        from netCDF4 import Dataset

        # If the file exists, we may get a 'Permission denied' error
        if os.path.exists(self.path):
            os.remove(self.path)

<<<<<<< HEAD
        with LOCK:
            self.ncfile = Dataset(self.path, "w", format="NETCDF4")
=======
        if os.path.dirname(self.path):
            os.makedirs(os.path.dirname(self.path), exist_ok=True)

        self.ncfile = Dataset(self.path, "w", format="NETCDF4")
>>>>>>> 9e240fa5

        compression = {}  # dict(zlib=False, complevel=0)

        values = len(state["latitudes"])

<<<<<<< HEAD
        time = 0
        self.reference_date = state["date"]
        if hasattr(self.context, "time_step") and hasattr(self.context, "lead_time"):
            time = self.context.lead_time // self.context.time_step
        if hasattr(self.context, "reference_date"):
            self.reference_date = self.context.reference_date

        with LOCK:
            self.values_dim = self.ncfile.createDimension("values", values)
            self.time_dim = self.ncfile.createDimension("time", time)
            self.time_var = self.ncfile.createVariable("time", "i4", ("time",), **compression)
=======
        self.values_dim = self.ncfile.createDimension("values", values)
        self.time_dim = self.ncfile.createDimension("time", size=None)  # infinite dimension
        self.time_var = self.ncfile.createVariable("time", "i8", ("time",), **compression)
>>>>>>> 9e240fa5

            self.time_var.units = "seconds since {0}".format(self.reference_date)
            self.time_var.long_name = "time"
            self.time_var.calendar = "gregorian"

        latitudes = state["latitudes"]
<<<<<<< HEAD
        with LOCK:
            self.latitude_var = self.ncfile.createVariable("latitude", self.float_size, ("values",), **compression)
            self.latitude_var.units = "degrees_north"
            self.latitude_var.long_name = "latitude"
=======
        self.latitude_var = self.ncfile.createVariable(
            "latitude",
            self.float_size,
            ("values",),
            **compression,
        )
        self.latitude_var.units = "degrees_north"
        self.latitude_var.long_name = "latitude"
>>>>>>> 9e240fa5

        longitudes = state["longitudes"]
        with LOCK:
            self.longitude_var = self.ncfile.createVariable(
                "longitude",
                self.float_size,
                ("values",),
                **compression,
            )
            self.longitude_var.units = "degrees_east"
            self.longitude_var.long_name = "longitude"

        self.vars = {}
        self.ensure_variables(state)

        self.latitude_var[:] = latitudes
        self.longitude_var[:] = longitudes

        self.n = 0
        return self.ncfile

    def ensure_variables(self, state):
        values = len(state["latitudes"])

        compression = {}  # dict(zlib=False, complevel=0)

        for name in state["fields"].keys():
            if name in self.vars:
                continue
            chunksizes = (1, values)

            while np.prod(chunksizes) > 1000000:
                chunksizes = tuple(int(np.ceil(x / 2)) for x in chunksizes)
<<<<<<< HEAD
            with LOCK:
                self.vars[name] = self.ncfile.createVariable(
                    name,
                    self.float_size,
                    ("time", "values"),
                    chunksizes=chunksizes,
                    **compression,
                )
        with LOCK:
            self.latitude_var[:] = latitudes
            self.longitude_var[:] = longitudes

        self.n = 0
        return self.ncfile

    def write_initial_state(self, state):
        reduced_state = self.reduce(state)
        with LOCK:
            self.write_state(reduced_state)

    def write_state(self, state):

        self._init(state)
=======

            self.vars[name] = self.ncfile.createVariable(
                name,
                self.float_size,
                ("time", "values"),
                chunksizes=chunksizes,
                **compression,
            )

    def write_step(self, state):

        self.ensure_variables(state)
>>>>>>> 9e240fa5

        self.time_var[self.n] = self.step(state).total_seconds()

        for name, value in state["fields"].items():
            with LOCK:
                self.vars[name][self.n] = value

        self.n += 1

    def close(self):
        if self.ncfile is not None:
            with LOCK:
                self.ncfile.close()
            self.ncfile = None<|MERGE_RESOLUTION|>--- conflicted
+++ resolved
@@ -21,7 +21,7 @@
 
 
 # In case HDF5 was not compiled with thread safety on
-LOCK = threading.Lock()
+LOCK = threading.RLock()
 
 
 @output_registry.register("netcdf")
@@ -38,36 +38,20 @@
     def __repr__(self):
         return f"NetCDFOutput({self.path})"
 
-<<<<<<< HEAD
     def _init(self, state):
-=======
-    def __del__(self):
-        if self.ncfile is not None:
-            self.ncfile.close()
-
-    def open(self, state):
->>>>>>> 9e240fa5
         from netCDF4 import Dataset
 
         # If the file exists, we may get a 'Permission denied' error
         if os.path.exists(self.path):
             os.remove(self.path)
 
-<<<<<<< HEAD
         with LOCK:
             self.ncfile = Dataset(self.path, "w", format="NETCDF4")
-=======
-        if os.path.dirname(self.path):
-            os.makedirs(os.path.dirname(self.path), exist_ok=True)
-
-        self.ncfile = Dataset(self.path, "w", format="NETCDF4")
->>>>>>> 9e240fa5
 
         compression = {}  # dict(zlib=False, complevel=0)
 
         values = len(state["latitudes"])
 
-<<<<<<< HEAD
         time = 0
         self.reference_date = state["date"]
         if hasattr(self.context, "time_step") and hasattr(self.context, "lead_time"):
@@ -79,32 +63,16 @@
             self.values_dim = self.ncfile.createDimension("values", values)
             self.time_dim = self.ncfile.createDimension("time", time)
             self.time_var = self.ncfile.createVariable("time", "i4", ("time",), **compression)
-=======
-        self.values_dim = self.ncfile.createDimension("values", values)
-        self.time_dim = self.ncfile.createDimension("time", size=None)  # infinite dimension
-        self.time_var = self.ncfile.createVariable("time", "i8", ("time",), **compression)
->>>>>>> 9e240fa5
 
             self.time_var.units = "seconds since {0}".format(self.reference_date)
             self.time_var.long_name = "time"
             self.time_var.calendar = "gregorian"
 
         latitudes = state["latitudes"]
-<<<<<<< HEAD
         with LOCK:
             self.latitude_var = self.ncfile.createVariable("latitude", self.float_size, ("values",), **compression)
             self.latitude_var.units = "degrees_north"
             self.latitude_var.long_name = "latitude"
-=======
-        self.latitude_var = self.ncfile.createVariable(
-            "latitude",
-            self.float_size,
-            ("values",),
-            **compression,
-        )
-        self.latitude_var.units = "degrees_north"
-        self.latitude_var.long_name = "latitude"
->>>>>>> 9e240fa5
 
         longitudes = state["longitudes"]
         with LOCK:
@@ -138,7 +106,7 @@
 
             while np.prod(chunksizes) > 1000000:
                 chunksizes = tuple(int(np.ceil(x / 2)) for x in chunksizes)
-<<<<<<< HEAD
+
             with LOCK:
                 self.vars[name] = self.ncfile.createVariable(
                     name,
@@ -151,8 +119,13 @@
             self.latitude_var[:] = latitudes
             self.longitude_var[:] = longitudes
 
-        self.n = 0
-        return self.ncfile
+            self.vars[name] = self.ncfile.createVariable(
+                name,
+                self.float_size,
+                ("time", "values"),
+                chunksizes=chunksizes,
+                **compression,
+            )
 
     def write_initial_state(self, state):
         reduced_state = self.reduce(state)
@@ -162,22 +135,9 @@
     def write_state(self, state):
 
         self._init(state)
-=======
 
-            self.vars[name] = self.ncfile.createVariable(
-                name,
-                self.float_size,
-                ("time", "values"),
-                chunksizes=chunksizes,
-                **compression,
-            )
-
-    def write_step(self, state):
-
-        self.ensure_variables(state)
->>>>>>> 9e240fa5
-
-        self.time_var[self.n] = self.step(state).total_seconds()
+        step = state["date"] - self.reference_date
+        self.time_var[self.n] = step.total_seconds()
 
         for name, value in state["fields"].items():
             with LOCK:
