--- conflicted
+++ resolved
@@ -60,11 +60,9 @@
             if "lam_1/cutout_mask" in context.checkpoint.supporting_arrays:
                 raise NotImplementedError("Only lam_0 is supported")
 
-<<<<<<< HEAD
-            mask = context.checkpoint.load_supporting_array(f"0/{lam}/cutout_mask")
-=======
+
             mask = self.checkpoint.load_supporting_array(f"{lam}/cutout_mask")
->>>>>>> fee68a07
+
             assert len(mask) == np.sum(mask)
             points = slice(None, np.sum(mask))
 
