--- conflicted
+++ resolved
@@ -24,21 +24,7 @@
 
 @output_registry.register("extract_lam")
 class ExtractLamOutput(MaskedOutput):
-    """Extract LAM output class.
-
-    Parameters
-    ----------
-    context : dict
-        The context dictionary.
-    output : dict
-        The output configuration dictionary.
-    lam : str, optional
-        The LAM identifier, by default "lam_0".
-    output_frequency : int, optional
-        The frequency of output, by default None.
-    write_initial_state : bool, optional
-        Whether to write the initial state, by default None.
-    """
+    """Extract LAM output class."""
 
     def __init__(
         self,
@@ -50,15 +36,22 @@
         output_frequency: Optional[int] = None,
         write_initial_state: Optional[bool] = None,
     ) -> None:
-<<<<<<< HEAD
-        super().__init__(
-            context,
-            variables=variables,
-            output_frequency=output_frequency,
-            write_initial_state=write_initial_state,
-        )
-=======
->>>>>>> 74048d9c
+        """
+        Parameters
+        ----------
+        context : dict
+            The context dictionary.
+        output : dict
+            The output configuration dictionary.
+        lam : str, optional
+            The LAM identifier, by default "lam_0".
+        variables : list, optional
+            The list of variables to extract, by default None.
+        output_frequency : int, optional
+            The frequency of output, by default None.
+        write_initial_state : bool, optional
+            Whether to write the initial state, by default None.
+        """
 
         if "cutout_mask" in context.checkpoint.supporting_arrays:
             # Backwards compatibility
