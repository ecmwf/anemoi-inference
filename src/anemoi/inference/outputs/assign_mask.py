# (C) Copyright 2025 Anemoi contributors.
#
# This software is licensed under the terms of the Apache Licence Version 2.0
# which can be obtained at http://www.apache.org/licenses/LICENSE-2.0.
#
# In applying this licence, ECMWF does not waive the privileges and immunities
# granted to it by virtue of its status as an intergovernmental organisation
# nor does it submit to any jurisdiction.

import logging
<<<<<<< HEAD
import warnings
from typing import List
from typing import Optional
=======
>>>>>>> a8530957

import numpy as np

from anemoi.inference.config import Configuration
from anemoi.inference.context import Context
from anemoi.inference.types import ProcessorConfig
from anemoi.inference.types import State

from ..output import ForwardOutput
from . import output_registry

LOG = logging.getLogger(__name__)


@output_registry.register("assign_mask")
class AssignMask(ForwardOutput):
    """Assign the current output to larger area using a mask.

    This operation can be seen as the opposite of "extract_mask".
    Instead of extracting a smaller area from a larger one,
    it assigns the current output to a larger area using a mask.
    This is useful when you want to restore the original state of the model
    after applying a mask to it. The portion of the state that is not
    covered by the mask will be set to a fill value (NaN by default).

    Parameters
    ----------
    context : dict
        The context dictionary.
    output : dict
        The output configuration dictionary.
    mask : str
        The mask supporting array name.
    fill_value : float, optional
        The fill value to use for the masked area, by default np.nan.
    post_processors : Optional[List[ProcessorConfig]], default None
        Post-processors to apply to the input
    output_frequency : int, optional
        The frequency of output, by default None.
    write_initial_state : bool, optional
        Whether to write the initial state, by default None.
    """

    def __init__(
        self,
        context: Context,
        *,
        output: Configuration,
        mask: str,
        fill_value: float = np.nan,
        post_processors: list[ProcessorConfig] | None = None,
        output_frequency: int | None = None,
        write_initial_state: bool | None = None,
    ) -> None:
        super().__init__(
            context, output, post_processors, output_frequency=output_frequency, write_initial_state=write_initial_state
        )
        warnings.warn(
            "The AssignMask output is deprecated and will be removed in a future release. "
            "Use the `assign_mask` post-processor instead.",
            DeprecationWarning,
        )

        if mask not in self.checkpoint.supporting_arrays:
            raise ValueError(f"Assignment mask '{mask}' not found in supporting arrays.")

        self.mask = self.checkpoint.load_supporting_array(mask)
        self.fill_value = fill_value

    def __repr__(self) -> str:
        """Return a string representation of the ExtractLamOutput object."""
        return f"AssignMask({self.output})"

    def modify_state(self, state: State) -> State:
        """Assign the state to the mask.

        Parameters
        ----------
        state : State
            The state dictionary.

        Returns
        -------
        State
            The masked state dictionary.
        """
        state = state.copy()

        state["latitudes"] = self._assign_mask(state["latitudes"])
        state["longitudes"] = self._assign_mask(state["longitudes"])
        for field in state["fields"]:
            state["fields"][field] = self._assign_mask(state["fields"][field])

        return state

    def _assign_mask(self, array: np.ndarray):
        shape = array.shape[:-1] + self.mask.shape
        res = np.full(shape, self.fill_value, dtype=array.dtype)
        if array.ndim == 1:
            res[self.mask] = array
        else:
            res[..., self.mask] = array
        return res<|MERGE_RESOLUTION|>--- conflicted
+++ resolved
@@ -8,12 +8,7 @@
 # nor does it submit to any jurisdiction.
 
 import logging
-<<<<<<< HEAD
 import warnings
-from typing import List
-from typing import Optional
-=======
->>>>>>> a8530957
 
 import numpy as np
 
