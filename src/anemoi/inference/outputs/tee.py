--- conflicted
+++ resolved
@@ -55,16 +55,7 @@
         **kwargs : Any
             Additional keyword arguments.
         """
-<<<<<<< HEAD
-        super().__init__(
-            context,
-            variables=variables,
-            output_frequency=output_frequency,
-            write_initial_state=write_initial_state,
-        )
-=======
         super().__init__(context, None, output_frequency=output_frequency, write_initial_state=write_initial_state)
->>>>>>> 74048d9c
 
         if outputs is None:
             outputs = args
