# (C) Copyright 2024 Anemoi contributors.
#
# This software is licensed under the terms of the Apache Licence Version 2.0
# which can be obtained at http://www.apache.org/licenses/LICENSE-2.0.
#
# In applying this licence, ECMWF does not waive the privileges and immunities
# granted to it by virtue of its status as an intergovernmental organisation
# nor does it submit to any jurisdiction.


import logging

from anemoi.utils.config import DotDict
from pydantic import BaseModel

from ..forcings import BoundaryForcings
from ..forcings import ComputedForcings
from ..forcings import CoupledForcings
from ..inputs import create_input
from ..outputs import create_output
from ..runner import Runner
from . import runner_registry

LOG = logging.getLogger(__name__)


@runner_registry.register("default")
class DefaultRunner(Runner):
    """Runner from a configuration file."""

    def __init__(self, config):

        if isinstance(config, dict):
            # So we get the dot notation
            config = DotDict(config)

        # Remove that when the Pydantic model is ready
        if isinstance(config, BaseModel):
            config = DotDict(config.model_dump())

        self.config = config

        super().__init__(
            config.checkpoint,
            device=config.device,
            precision=config.precision,
            allow_nans=config.allow_nans,
            verbosity=config.verbosity,
            report_error=config.report_error,
            use_grib_paramid=config.use_grib_paramid,
            patch_metadata=config.patch_metadata,
            development_hacks=config.development_hacks,
<<<<<<< HEAD
            send_to_cpu=False,
=======
            output_frequency=config.output_frequency,
            write_initial_state=config.write_initial_state,
>>>>>>> 828e2b0e
        )

    def create_input(self):
        input = create_input(self, self.config.input)
        LOG.info("Input: %s", input)
        return input

    def create_output(self):
        output = create_output(self, self.config.output)
        LOG.info("Output:")
        output.print_summary()
        return output

    # Computed forcings
    def create_constant_computed_forcings(self, variables, mask):
        result = ComputedForcings(self, variables, mask)
        LOG.info("Constant computed forcing: %s", result)
        return result

    def create_dynamic_computed_forcings(self, variables, mask):
        result = ComputedForcings(self, variables, mask)
        LOG.info("Dynamic computed forcing: %s", result)
        return result

    # Coupled forcings
    # TODO: Connect them to the Input if needed
    # Here, by default, we may use the same input "class" as the input
    # not the same instance. This means that we may call mars several times

    def _input_forcings(self, name):
        if self.config.forcings is None:
            # Use the same as the input
            return self.config.input

        if name in self.config.forcings:
            return self.config.forcings[name]

        if "input" in self.config.forcings:
            return self.config.forcings.input

        return self.config.forcings

    def create_constant_coupled_forcings(self, variables, mask):
        input = create_input(self, self._input_forcings("constant"))
        result = CoupledForcings(self, input, variables, mask)
        LOG.info("Constant coupled forcing: %s", result)
        return result

    def create_dynamic_coupled_forcings(self, variables, mask):

        input = create_input(self, self._input_forcings("dynamic"))
        result = CoupledForcings(self, input, variables, mask)
        LOG.info("Dynamic coupled forcing: %s", result)
        return result

    def create_boundary_forcings(self, variables, mask):

        input = create_input(self, self._input_forcings("boundary"))
        result = BoundaryForcings(self, input, variables, mask)
        LOG.info("Boundary forcing: %s", result)
        return result<|MERGE_RESOLUTION|>--- conflicted
+++ resolved
@@ -50,12 +50,9 @@
             use_grib_paramid=config.use_grib_paramid,
             patch_metadata=config.patch_metadata,
             development_hacks=config.development_hacks,
-<<<<<<< HEAD
             send_to_cpu=False,
-=======
             output_frequency=config.output_frequency,
             write_initial_state=config.write_initial_state,
->>>>>>> 828e2b0e
         )
 
     def create_input(self):
