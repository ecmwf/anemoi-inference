--- conflicted
+++ resolved
@@ -56,15 +56,11 @@
             use_grib_paramid=config.use_grib_paramid,
             patch_metadata=config.patch_metadata,
             development_hacks=config.development_hacks,
-<<<<<<< HEAD
             output_frequency=config.output_frequency,
             write_initial_state=config.write_initial_state,
             trace_path=config.trace_path,
             accumulate_from_start_of_forecast=accumulate_from_start_of_forecast,
-=======
-            trace_path=config.trace_path,
             accumulations=config.accumulations,
->>>>>>> 3e4c0b17
         )
 
     def create_input(self):
@@ -123,7 +119,6 @@
         input = create_input(self, self._input_forcings("boundary"))
         result = BoundaryForcings(self, input, variables, mask)
         LOG.info("Boundary forcing: %s", result)
-<<<<<<< HEAD
         return result
 
     def create_pre_processors(self):
@@ -200,7 +195,4 @@
         accumulate_from_start_of_forecast = True
 
     LOG.info("accumulate_from_start_of_forecast: %s", accumulate_from_start_of_forecast)
-    return accumulate_from_start_of_forecast
-=======
-        return [result]
->>>>>>> 3e4c0b17
+    return accumulate_from_start_of_forecast