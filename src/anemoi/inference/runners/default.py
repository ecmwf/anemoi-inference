--- conflicted
+++ resolved
@@ -43,12 +43,9 @@
 
         self.config = config
 
-<<<<<<< HEAD
-=======
         # temporary code
         accumulate_from_start_of_forecast = _check_accumulation_processor(config)
 
->>>>>>> 631fe4aa
         super().__init__(
             config.checkpoint,
             device=config.device,
@@ -124,7 +121,6 @@
         LOG.info("Boundary forcing: %s", result)
         return result
 
-<<<<<<< HEAD
     def create_pre_processors(self):
 
         # TODO #131:
@@ -158,46 +154,4 @@
             result.append(create_post_processor(self, processor))
 
         LOG.info("Post processors: %s", result)
-        return result
-=======
-
-def _check_accumulation_processor(config):
-    # TODO #131: Remove this when we have a processor factory
-    # For now, implement a three-way switch.
-    # post_processors: None -> accumulate_from_start_of_forecast = True
-    # post_processors: []   -> accumulate_from_start_of_forecast = False
-    # post_processors: ["accumulate_from_start_of_forecast"] -> accumulate_from_start_of_forecast = True
-    pre_processors = config.get("pre_processors")
-    post_processors = config.get("post_processors")
-
-    if pre_processors:
-        raise NotImplementedError("pre_processors are not yet supported. Please remove this entry from your config.")
-
-    if post_processors not in (None, [], ["accumulate_from_start_of_forecast"]):
-        raise ValueError("post_processors only supports `accumulate_from_start_of_forecast`.")
-
-    if isinstance(post_processors, list):
-        accumulate_from_start_of_forecast = "accumulate_from_start_of_forecast" in post_processors
-
-        if not accumulate_from_start_of_forecast:
-            warnings.warn(
-                """
-                post_processors are defined but `accumulate_from_start_of_forecast` is not set."
-                🚧 Accumulations will NOT be accumulated from the beginning of the forecast. 🚧
-                """
-            )
-    else:
-        warnings.warn(
-            """
-            No post_processors defined. Accumulations will be accumulated from the beginning of the forecast.
-
-            🚧🚧🚧 In a future release, the default will be to NOT accumulate from the beginning of the forecast. 🚧🚧🚧
-            Update your config if you wish to keep accumulating from the beginning.
-            https://github.com/ecmwf/anemoi-inference/issues/131
-            """,
-        )
-        accumulate_from_start_of_forecast = True
-
-    LOG.info("accumulate_from_start_of_forecast: %s", accumulate_from_start_of_forecast)
-    return accumulate_from_start_of_forecast
->>>>>>> 631fe4aa
+        return result