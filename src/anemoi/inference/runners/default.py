# (C) Copyright 2024 Anemoi contributors.
#
# This software is licensed under the terms of the Apache Licence Version 2.0
# which can be obtained at http://www.apache.org/licenses/LICENSE-2.0.
#
# In applying this licence, ECMWF does not waive the privileges and immunities
# granted to it by virtue of its status as an intergovernmental organisation
# nor does it submit to any jurisdiction.


import logging
from typing import List

from anemoi.utils.config import DotDict
from pydantic import BaseModel

from anemoi.inference.types import IntArray

from ..forcings import BoundaryForcings
from ..forcings import ComputedForcings
from ..forcings import CoupledForcings
from ..forcings import Forcings
from ..inputs import create_input
from ..outputs import create_output
from ..post_processors import create_post_processor
from ..pre_processors import create_pre_processor
from ..runner import Runner
from . import runner_registry

LOG = logging.getLogger(__name__)


@runner_registry.register("default")
class DefaultRunner(Runner):
    """Runner from a configuration file."""

    def __init__(self, config):

        if isinstance(config, dict):
            # So we get the dot notation
            config = DotDict(config)

        # Remove that when the Pydantic model is ready
        if isinstance(config, BaseModel):
            config = DotDict(config.model_dump())

        self.config = config

        super().__init__(
            config.checkpoint,
            device=config.device,
            precision=config.precision,
            allow_nans=config.allow_nans,
            verbosity=config.verbosity,
            report_error=config.report_error,
            use_grib_paramid=config.use_grib_paramid,
            patch_metadata=config.patch_metadata,
            development_hacks=config.development_hacks,
            trace_path=config.trace_path,
            output_frequency=config.output_frequency,
            write_initial_state=config.write_initial_state,
<<<<<<< HEAD
=======
            trace_path=config.trace_path,
>>>>>>> 7601c2e1
            use_profiler=config.use_profiler,
        )

    def create_input(self) -> create_input:
        input = create_input(self, self.config.input)
        LOG.info("Input: %s", input)
        return input

    def create_output(self) -> create_output:
        output = create_output(self, self.config.output)
        LOG.info("Output:")
        output.print_summary()
        return output

    # Computed forcings
    def create_constant_computed_forcings(self, variables: List[str], mask: IntArray) -> List[Forcings]:
        result = ComputedForcings(self, variables, mask)
        LOG.info("Constant computed forcing: %s", result)
        return [result]

    def create_dynamic_computed_forcings(self, variables: List[str], mask: IntArray) -> List[Forcings]:
        result = ComputedForcings(self, variables, mask)
        LOG.info("Dynamic computed forcing: %s", result)
        return [result]

    # Coupled forcings
    # TODO: Connect them to the Input if needed
    # Here, by default, we may use the same input "class" as the input
    # not the same instance. This means that we may call mars several times

    def _input_forcings(self, name):
        if self.config.forcings is None:
            # Use the same as the input
            return self.config.input

        if name in self.config.forcings:
            return self.config.forcings[name]

        if "input" in self.config.forcings:
            return self.config.forcings.input

        return self.config.forcings

    def create_constant_coupled_forcings(self, variables: list, mask: list) -> List[Forcings]:
        input = create_input(self, self._input_forcings("constant"))
        result = CoupledForcings(self, input, variables, mask)
        LOG.info("Constant coupled forcing: %s", result)
        return [result]

    def create_dynamic_coupled_forcings(self, variables: list, mask: list) -> List[Forcings]:
        input = create_input(self, self._input_forcings("dynamic"))
        result = CoupledForcings(self, input, variables, mask)
        LOG.info("Dynamic coupled forcing: %s", result)
        return [result]

    def create_boundary_forcings(self, variables: list, mask: list) -> List[BoundaryForcings]:
        input = create_input(self, self._input_forcings("boundary"))
        result = BoundaryForcings(self, input, variables, mask)
        LOG.info("Boundary forcing: %s", result)
<<<<<<< HEAD
        return [result]

    def create_pre_processors(self) -> List[create_pre_processor]:
=======
        return result

    def create_pre_processors(self):

        # TODO #131:
        # For now, implement a three-way switch.
        # post_processors: None -> accumulate_from_start_of_forecast = True
        # post_processors: []   -> accumulate_from_start_of_forecast = False
        # post_processors: ["accumulate_from_start_of_forecast"] -> accumulate_from_start_of_forecast = True

        if self.config.post_processors is None:
            self.config.post_processors = ["accumulate_from_start_of_forecast"]
            warnings.warn(
                """
                No post_processors defined. Accumulations will be accumulated from the beginning of the forecast.

                🚧🚧🚧 In a future release, the default will be to NOT accumulate from the beginning of the forecast. 🚧🚧🚧
                Update your config if you wish to keep accumulating from the beginning.
                https://github.com/ecmwf/anemoi-inference/issues/131
                """,
            )

        if "accumulate_from_start_of_forecast" not in self.config.post_processors:
            warnings.warn(
                """
                post_processors are defined but `accumulate_from_start_of_forecast` is not set."
                🚧 Accumulations will NOT be accumulated from the beginning of the forecast. 🚧
                """
            )

>>>>>>> 7601c2e1
        result = []
        for processor in self.config.pre_processors:
            result.append(create_pre_processor(self, processor))

        LOG.info("Pre processors: %s", result)
        return result

    def create_post_processors(self) -> List[create_post_processor]:
        result = []
        for processor in self.config.post_processors:
            result.append(create_post_processor(self, processor))

        LOG.info("Post processors: %s", result)
        return result<|MERGE_RESOLUTION|>--- conflicted
+++ resolved
@@ -9,7 +9,7 @@
 
 
 import logging
-from typing import List
+import warnings
 
 from anemoi.utils.config import DotDict
 from pydantic import BaseModel
@@ -56,13 +56,9 @@
             use_grib_paramid=config.use_grib_paramid,
             patch_metadata=config.patch_metadata,
             development_hacks=config.development_hacks,
-            trace_path=config.trace_path,
             output_frequency=config.output_frequency,
             write_initial_state=config.write_initial_state,
-<<<<<<< HEAD
-=======
             trace_path=config.trace_path,
->>>>>>> 7601c2e1
             use_profiler=config.use_profiler,
         )
 
@@ -122,14 +118,9 @@
         input = create_input(self, self._input_forcings("boundary"))
         result = BoundaryForcings(self, input, variables, mask)
         LOG.info("Boundary forcing: %s", result)
-<<<<<<< HEAD
         return [result]
 
     def create_pre_processors(self) -> List[create_pre_processor]:
-=======
-        return result
-
-    def create_pre_processors(self):
 
         # TODO #131:
         # For now, implement a three-way switch.
@@ -157,7 +148,6 @@
                 """
             )
 
->>>>>>> 7601c2e1
         result = []
         for processor in self.config.pre_processors:
             result.append(create_pre_processor(self, processor))
