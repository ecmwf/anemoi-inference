--- conflicted
+++ resolved
@@ -115,7 +115,6 @@
 
         # In case the constant forcings are from another input, combine them here
         # So that they are in considered in the `write_initial_state`
-<<<<<<< HEAD
 
         prognostic_input = self.create_prognostics_input()
         LOG.info(f"📥 Prognostic input: {prognostic_input}")
@@ -126,34 +125,6 @@
         LOG.info(f"📥 Constant forcings input: {constants_input}")
         constants_state = constants_input.create_input_state(date=self.config.date)
         self._check_state(constants_state, "constant_forcings")
-
-        forcings_input = self.create_dynamic_forcings_input()
-        LOG.info(f"📥 Dynamic forcings input: {forcings_input}")
-        forcings_state = forcings_input.create_input_state(date=self.config.date)
-        self._check_state(forcings_state, "dynamic_forcings")
-
-        input_state = self._combine_states(
-            prognostic_state,
-            constants_state,
-            forcings_state,
-        )
-
-        initial_state = self._initial_state(prognostic_state, constants_state, forcings_state)
-
-        # This hook is needed for the coupled runner
-        self.input_state_hook(constants_state)
-=======
-
-        prognostic_input = self.create_prognostics_input()
-        LOG.info(f"📥 Prognostic input: {prognostic_input}")
-        prognostic_state = prognostic_input.create_input_state(date=self.config.date)
-        self._check_state(prognostic_state, "prognostics")
-
-        constants_input = self.create_constant_coupled_forcings_input()
-        LOG.info(f"📥 Constant forcings input: {constants_input}")
-        constants_state = constants_input.create_input_state(date=self.config.date)
-        self._check_state(constants_state, "constant_forcings")
->>>>>>> c0f3ffd5
 
         forcings_input = self.create_dynamic_forcings_input()
         LOG.info(f"📥 Dynamic forcings input: {forcings_input}")
@@ -217,31 +188,19 @@
         LOG.info("Output: %s", output)
         return output
 
-<<<<<<< HEAD
-    def create_constant_computed_forcings(self, variables: List[str], mask: IntArray) -> List[Forcings]:
-=======
     def create_constant_computed_forcings(self, variables: list[str], mask: IntArray) -> list[Forcings]:
->>>>>>> c0f3ffd5
 
         result = ComputedForcings(self, variables, mask)
         LOG.info("Constant computed forcing: %s", result)
         return [result]
 
-<<<<<<< HEAD
-    def create_dynamic_computed_forcings(self, variables: List[str], mask: IntArray) -> List[Forcings]:
-=======
     def create_dynamic_computed_forcings(self, variables: list[str], mask: IntArray) -> list[Forcings]:
->>>>>>> c0f3ffd5
 
         result = ComputedForcings(self, variables, mask)
         LOG.info("Dynamic computed forcing: %s", result)
         return [result]
 
-<<<<<<< HEAD
-    def _input_forcings(self, *names: str) -> Dict[str, Any]:
-=======
     def _input_forcings(self, *names: str) -> dict[str, Any]:
->>>>>>> c0f3ffd5
         """Get the input forcings configuration.
 
         Parameters
@@ -332,11 +291,7 @@
         return input
 
     #########################################################################################################
-<<<<<<< HEAD
-    def create_constant_coupled_forcings(self, variables: List[str], mask: IntArray) -> List[Forcings]:
-=======
     def create_constant_coupled_forcings(self, variables: list[str], mask: IntArray) -> list[Forcings]:
->>>>>>> c0f3ffd5
         """Create constant coupled forcings.
 
         Parameters
@@ -427,11 +382,7 @@
         LOG.info("Post processors: %s", result)
         return result
 
-<<<<<<< HEAD
-    def _combine_states(self, *states: Dict[str, Any]) -> Dict[str, Any]:
-=======
     def _combine_states(self, *states: dict[str, Any]) -> dict[str, Any]:
->>>>>>> c0f3ffd5
         """Combine multiple states into one.
 
         Parameters
@@ -511,13 +462,8 @@
         return combined
 
     def _initial_state(
-<<<<<<< HEAD
-        self, prognostic_state: Dict[str, Any], constants_state: Dict[str, Any], forcings_state: Dict[str, Any]
-    ) -> Dict[str, Any]:
-=======
         self, prognostic_state: dict[str, Any], constants_state: dict[str, Any], forcings_state: dict[str, Any]
     ) -> dict[str, Any]:
->>>>>>> c0f3ffd5
         """Create the initial state for the output.
 
         Parameters
@@ -547,11 +493,7 @@
 
         return self._combine_states(*states)
 
-<<<<<<< HEAD
-    def _check_state(self, state: Dict[str, Any], title: str) -> None:
-=======
     def _check_state(self, state: dict[str, Any], title: str) -> None:
->>>>>>> c0f3ffd5
         """Check the state for consistency.
 
         Parameters
