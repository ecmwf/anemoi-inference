--- conflicted
+++ resolved
@@ -110,16 +110,6 @@
 
         self._bootstrap_processes()
 
-<<<<<<< HEAD
-        if self.device == "cuda":
-            self.device = f"{self.device}:{self.local_rank}"
-            torch.cuda.set_device(self.local_rank)
-
-        LOG.info(f"ParallelRunner initialized with global rank {self.global_rank} on device {self.device}")
-
-        # disable most logging on non-zero ranks
-        if self.global_rank != 0 and self.verbosity == 0:
-=======
         LOG.info(
             f"ParallelRunner local/global ranks: {self.local_rank}/{self.global_rank}, host: {socket.gethostname()}"
         )
@@ -134,7 +124,6 @@
         # disable most logging on non-zero ranks
         if self.global_rank != 0 and self.verbosity == 0:
             LOG.info("ParallelRunner logging disabled on non-zero rank")
->>>>>>> c0f3ffd5
             logging.getLogger().setLevel(logging.WARNING)
 
         # Create a model comm group for parallel inference
