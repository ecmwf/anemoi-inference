# (C) Copyright 2025 Anemoi contributors.
#
# This software is licensed under the terms of the Apache Licence Version 2.0
# which can be obtained at http://www.apache.org/licenses/LICENSE-2.0.
#
# In applying this licence, ECMWF does not waive the privileges and immunities
# granted to it by virtue of its status as an intergovernmental organisation
# nor does it submit to any jurisdiction.


import datetime
import logging
import os
import socket
import subprocess
from typing import Any
from typing import Optional
from typing import Tuple

import numpy as np
import torch
import torch.distributed as dist

from anemoi.inference.config import Configuration
from anemoi.inference.output import Output

from ..decorators import main_argument
from ..outputs import create_output
from ..runner import Runner
from ..runners import create_runner
from . import runner_registry
from .default import DefaultRunner

LOG = logging.getLogger(__name__)


def create_parallel_runner(config: Configuration, pid: int) -> None:
    """Creates and runs a parallel runner.

    Parameters
    ----------
    config : Configuration
        The configuration object for the runner.
    pid : int
        The process ID.
    """
    runner = create_runner(config, pid=pid)
    runner.execute()


@runner_registry.register("parallel")
@main_argument("base_runner")
class ParallelRunnerFactory:
    """Creates a ParallelRunner with a dynamic base class."""

<<<<<<< HEAD
    def __new__(cls, context: Any, *args: Any, **kwargs: Any) -> DefaultRunner:
        """Creates a new instance of the ParallelRunner."""
=======
    def __new__(cls, config: Any, base_runner: str = "default", *args, **kwargs):
        assert base_runner != "parallel", "Base runner cannot be `parallel` itself."

        try:
            base_class = runner_registry.lookup(base_runner)
        except ValueError:
            raise ValueError(f"Base runner '{base_runner}' not found in the registry.")

        assert issubclass(base_class, Runner), f"Base runner '{base_runner}' must be a subclass of Runner."

        LOG.info(f"Creating ParallelRunner from base runner: {base_runner} ({base_class.__name__})")

        ParallelRunner = cls.get_class(base_class)
        return ParallelRunner(config, *args, **kwargs)

    @staticmethod
    def get_class(base_class: Runner):
        """Returns a ParallelRunner class object of the given base class."""
        return type("ParallelRunner", (ParallelRunnerMixin, base_class), {})


class ParallelRunnerMixin:
    """Runner which splits a model over multiple devices. Should be mixed in with a base runner class."""

    def __new__(cls, config, *args, **kwargs):
>>>>>>> 74048d9c
        if torch.cuda.is_available():
            return super().__new__(cls)
        else:
            LOG.warning("CUDA is not available. Falling back to DefaultRunner")
            return DefaultRunner(config)

<<<<<<< HEAD
    def __init__(self, context: Any, pid: int = 0) -> None:
        """Initialises the ParallelRunner.
=======
    def __init__(self, config: Any, pid: int = 0, **kwargs) -> None:
        """Initializes the ParallelRunner.
>>>>>>> 74048d9c

        Parameters
        ----------
        config : Any
            The config for the runner.
        pid : int, optional
            The process ID, by default 0.
        """
        super().__init__(config, **kwargs)

        self.model_comm_group = None
        self.pid = pid

        # give the base class an opportunity to modify the parallel runner
        super()._configure_parallel_runner()

        self._bootstrap_processes()

        # disable most logging on non-zero ranks
        if self.global_rank != 0:
            logging.getLogger().setLevel(logging.WARNING)

        if self.device == "cuda":
            self.device = f"{self.device}:{self.local_rank}"
            torch.cuda.set_device(self.local_rank)

        # Create a model comm group for parallel inference
        # A dummy comm group is created if only a single device is in use
        if self.world_size > 1:
            model_comm_group = self._init_parallel()
            self.model_comm_group = model_comm_group

            # Ensure each parallel model instance uses the same seed
            self._seed_procs()
        else:
            LOG.warning("ParallelRunner selected but world size of 1 detected")

    def predict_step(self, model: Any, input_tensor_torch: torch.Tensor, **kwargs: Any) -> torch.Tensor:
        """Performs a prediction step.

        Parameters
        ----------
        model : Any
            The model to use for prediction.
        input_tensor_torch : torch.Tensor
            The input tensor for the model.
        **kwargs : Any
            Additional arguments for the prediction step.

        Returns
        -------
        torch.Tensor
            The prediction result.
        """
        # call the predict_step of the base class since it might do some modifications
        # the base class is expected to forward the kwargs (including the comm group) to the model's predict_step method

        if self.model_comm_group is None:
            return super().predict_step(model, input_tensor_torch, **kwargs)
        else:
            try:
                return super().predict_step(model, input_tensor_torch, model_comm_group=self.model_comm_group, **kwargs)
            except TypeError as err:
                LOG.error(
                    "Please upgrade to a newer version of anemoi-models (at least version v0.4.2) to use parallel inference. If updating breaks your checkpoints, you can try reverting to your original version of anemoi-models and cherry-picking 'https://github.com/ecmwf/anemoi-core/pull/77'"
                )
                raise err

    def create_output(self) -> Output:
        """Creates the real output on rank 0 and a `none` on the others.

        Returns
        -------
        Output
            The created output.
        """
        if self.global_rank == 0:
            return super().create_output()
        else:
            output = create_output(self, "none")
            return output

    def __del__(self) -> None:
        """Destructor to clean up resources."""
        if self.model_comm_group is not None:
            dist.destroy_process_group()

    def _seed_procs(self) -> None:
        """Ensures each process uses the same seed.
        Will try read 'ANEMOI_BASE_SEED' from the environment.
        Otherwise, the seed of process 0 will be shared to all processes.
        """
        seed = None
        seed_threshold = 1000
        env_var_list = ["ANEMOI_BASE_SEED"]
        for env_var in env_var_list:
            if env_var in os.environ:
                seed = int(os.environ.get(env_var))
                if seed < seed_threshold:
                    seed *= seed_threshold  # make it (hopefully) big enough
                break

        if self.global_rank == 0:
            if seed is None:
                seed = torch.initial_seed()
            torch.distributed.broadcast_object_list([seed], src=0, group=self.model_comm_group)
        else:
            msg_buffer = np.array([1], dtype=np.uint64)
            torch.distributed.broadcast_object_list(msg_buffer, src=0, group=self.model_comm_group)
            seed = msg_buffer[0]
            torch.manual_seed(seed)

    def _srun_used(self) -> bool:
        """Checks if anemoi-inference was launched with srun.

        Returns
        -------
        bool
            True if srun is used, False otherwise.
        """
        # from pytorch lightning
        # https://github.com/Lightning-AI/pytorch-lightning/blob/a944e7744e57a5a2c13f3c73b9735edf2f71e329/src/lightning/fabric/plugins/environments/slurm.py
        return "SLURM_NTASKS" in os.environ and os.environ.get("SLURM_JOB_NAME") not in ("bash", "interactive")

    def _spawn_parallel_procs(self, num_procs: int) -> None:
        """When srun is not available, this method creates N-1 child processes within the same node for parallel inference.

        Parameters
        ----------
        num_procs : int
            The number of processes to spawn.
        """
        LOG.debug(f"spawning {num_procs -1 } procs")

        # check num_procs <= num_gpus
        if self.device.startswith("cuda"):
            num_gpus = torch.cuda.device_count()
            if num_procs > num_gpus:
                raise ValueError(
                    f"You requested parallel inference over {num_procs} GPUs but your node only has {num_gpus} GPUs available."
                )

        # Create N-1 procs, each with a unique PID
        import torch.multiprocessing as mp

        mp.set_start_method("spawn")
        config = self.config
        for pid in range(1, num_procs):
            mp.Process(target=create_parallel_runner, args=(config, pid)).start()

    def _bootstrap_processes(self) -> None:
        """Initialises processes and their network information.

        If srun is available, Slurm variables are read to determine network settings.
        Otherwise, local processes are spawned and network info is inferred from the configuration.
        """
        using_slurm = self._srun_used()
        if using_slurm:

            # Determine world size and rank from slurm env vars
            global_rank, local_rank, world_size = self._get_parallel_info_from_slurm()
            self.global_rank = global_rank
            self.local_rank = local_rank
            self.world_size = world_size

            # determine master address and port from slurm/override env vars
            slurm_addr, slurm_port = self._init_network_from_slurm()
            self.master_addr = slurm_addr
            self.master_port = slurm_port

            # the world size entry in the config is only needed when not launching via srun
            if self.config.world_size != 1:
                LOG.warning(
                    f"world size ({self.config.world_size}) set in the config is ignored because we are launching via srun, using 'SLURM_NTASKS' instead"
                )
        else:
            # If srun is not available, spawn procs manually on a node

            # Read the config to determine world_size and pid
            self.global_rank = self.pid  # only inference within a single node is supported when not using srun
            self.local_rank = self.pid
            self.world_size = self.config.world_size
            if self.world_size == 1:
                LOG.warning(
                    "You selected 'runner: parallel' but you have only set 'world_size: 1'. Please update world_size or launch via srun to make use of parallel inference"
                )
            if self.world_size <= 0:
                raise ValueError(
                    f"Error. 'world_size' must be greater then 1 to use parallel inference. {self.config.world_size=} set in the config is invalid."
                )

            # since we are running within a node, 'localhost' and any port can be used
            self.master_addr = "localhost"
            # generates a port between 10000 and 19999, based on the nodes hostname (which will be the same across all node-local procs)
            import hashlib

            node_name = os.uname().nodename.encode()  # Convert to bytes
            hash_val = int(hashlib.md5(node_name).hexdigest(), 16)  # Convert hash to int
            self.master_port = 10000 + (hash_val % 9999)

            # Spawn the other processes manually
            if self.local_rank == 0:
                self._spawn_parallel_procs(self.world_size)

    def _init_network_from_slurm(self) -> Tuple[str, str]:
        """Reads Slurm environment to set master address and port for parallel communication.

        Returns
        -------
        Tuple[str, str]
            The master address and port.
        """
        # Get the master address from the SLURM_NODELIST environment variable
        slurm_nodelist = os.environ.get("SLURM_NODELIST")
        if not slurm_nodelist:
            raise ValueError("SLURM_NODELIST environment variable is not set.")

        # Check if MASTER_ADDR is given, otherwise try set it using 'scontrol'
        master_addr = os.environ.get("MASTER_ADDR")
        if master_addr is None:
            LOG.debug("'MASTER_ADDR' environment variable not set. Trying to set via SLURM")
            try:
                result = subprocess.run(
                    ["scontrol", "show", "hostname", slurm_nodelist], stdout=subprocess.PIPE, text=True, check=True
                )
            except subprocess.CalledProcessError as err:
                LOG.error(
                    "Python could not execute 'scontrol show hostname $SLURM_NODELIST' while calculating MASTER_ADDR. You could avoid this error by setting the MASTER_ADDR env var manually."
                )
                raise err

            master_addr = result.stdout.splitlines()[0]

            # Resolve the master address using nslookup
            try:
                master_addr = socket.gethostbyname(master_addr)
            except socket.gaierror:
                raise ValueError(f"Could not resolve hostname: {master_addr}")

        # Check if MASTER_PORT is given, otherwise generate one based on SLURM_JOBID
        master_port = os.environ.get("MASTER_PORT")
        if master_port is None:
            LOG.debug("'MASTER_PORT' environment variable not set. Trying to set via SLURM")
            slurm_jobid = os.environ.get("SLURM_JOBID")
            if not slurm_jobid:
                raise ValueError("SLURM_JOBID environment variable is not set.")

            master_port = str(10000 + int(slurm_jobid[-4:]))

        # Print the results for confirmation
        LOG.debug(f"MASTER_ADDR: {master_addr}")
        LOG.debug(f"MASTER_PORT: {master_port}")

        return master_addr, master_port

    def _init_parallel(self) -> Optional[dist.ProcessGroup]:
        """Creates a model communication group to be used for parallel inference.

        Returns
        -------
        Optional[dist.ProcessGroup]
            The model communication group.
        """
        if self.world_size > 1:

            # use 'startswith' instead of '==' in case device is 'cuda:0'
            if self.device.startswith("cuda"):
                backend = "nccl"
            else:
                if dist.is_mpi_available():
                    backend = "mpi"
                else:
                    backend = "gloo"

            dist.init_process_group(
                backend=backend,
                init_method=f"tcp://{self.master_addr}:{self.master_port}",
                timeout=datetime.timedelta(minutes=3),
                world_size=self.world_size,
                rank=self.global_rank,
            )
            LOG.info(f"Creating a model communication group with {self.world_size} devices with the {backend} backend")

            model_comm_group_ranks = np.arange(self.world_size, dtype=int)
            model_comm_group = dist.new_group(model_comm_group_ranks)
        else:
            model_comm_group = None

        return model_comm_group

    def _get_parallel_info_from_slurm(self) -> Tuple[int, int, int]:
        """Reads Slurm env vars, if they exist, to determine if inference is running in parallel.

        Returns
        -------
        Tuple[int, int, int]
            The global rank, local rank, and world size.
        """
        local_rank = int(os.environ.get("SLURM_LOCALID", 0))  # Rank within a node, between 0 and num_gpus
        global_rank = int(os.environ.get("SLURM_PROCID", 0))  # Rank within all nodes
        world_size = int(os.environ.get("SLURM_NTASKS", 1))  # Total number of processes

        return global_rank, local_rank, world_size<|MERGE_RESOLUTION|>--- conflicted
+++ resolved
@@ -53,10 +53,6 @@
 class ParallelRunnerFactory:
     """Creates a ParallelRunner with a dynamic base class."""
 
-<<<<<<< HEAD
-    def __new__(cls, context: Any, *args: Any, **kwargs: Any) -> DefaultRunner:
-        """Creates a new instance of the ParallelRunner."""
-=======
     def __new__(cls, config: Any, base_runner: str = "default", *args, **kwargs):
         assert base_runner != "parallel", "Base runner cannot be `parallel` itself."
 
@@ -82,20 +78,14 @@
     """Runner which splits a model over multiple devices. Should be mixed in with a base runner class."""
 
     def __new__(cls, config, *args, **kwargs):
->>>>>>> 74048d9c
         if torch.cuda.is_available():
             return super().__new__(cls)
         else:
             LOG.warning("CUDA is not available. Falling back to DefaultRunner")
             return DefaultRunner(config)
 
-<<<<<<< HEAD
-    def __init__(self, context: Any, pid: int = 0) -> None:
-        """Initialises the ParallelRunner.
-=======
     def __init__(self, config: Any, pid: int = 0, **kwargs) -> None:
         """Initializes the ParallelRunner.
->>>>>>> 74048d9c
 
         Parameters
         ----------
