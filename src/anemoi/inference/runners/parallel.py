# (C) Copyright 2025 Anemoi contributors.
#
# This software is licensed under the terms of the Apache Licence Version 2.0
# which can be obtained at http://www.apache.org/licenses/LICENSE-2.0.
#
# In applying this licence, ECMWF does not waive the privileges and immunities
# granted to it by virtue of its status as an intergovernmental organisation
# nor does it submit to any jurisdiction.


import datetime
import logging
import os
import socket
import subprocess
from typing import Any
from typing import Optional
from typing import Tuple

import numpy as np
import torch
import torch.distributed as dist

from anemoi.inference.config import Configuration
from anemoi.inference.output import Output

from ..outputs import create_output
from ..runners import create_runner
from . import runner_registry
from .default import DefaultRunner

LOG = logging.getLogger(__name__)


def create_parallel_runner(config: Configuration, pid: int) -> None:
    """Creates and runs a parallel runner.

    Parameters
    ----------
    config : Configuration
        Configuration.
    pid : int
        Process ID.
    """
    runner = create_runner(config, pid=pid)
    runner.execute()


@runner_registry.register("parallel")
class ParallelRunner(DefaultRunner):
    """Runner which splits a model over multiple devices."""

<<<<<<< HEAD
    def __new__(cls, context, *args, **kwargs):
        if torch.cuda.is_available():
            return super().__new__(cls)
        else:
            LOG.warning("CUDA is not available. Falling back to DefaultRunner")
            return DefaultRunner(context)

    def __init__(self, context, pid=0):
=======
    def __init__(self, context: Any, pid: int = 0) -> None:
        """Initializes the ParallelRunner.

        Parameters
        ----------
        context : Any
            The context for the runner.
        pid : int, optional
            Process ID, by default 0.
        """
>>>>>>> 94e6a7cb
        super().__init__(context)

        self.model_comm_group = None
        self.pid = pid

        self._bootstrap_processes()

        # disable most logging on non-zero ranks
        if self.global_rank != 0:
            logging.getLogger().setLevel(logging.WARNING)

        if self.device == "cuda":
            self.device = f"{self.device}:{self.local_rank}"
            torch.cuda.set_device(self.local_rank)

        # Create a model comm group for parallel inference
        # A dummy comm group is created if only a single device is in use
        if self.world_size > 1:
            model_comm_group = self._init_parallel()
            self.model_comm_group = model_comm_group

            # Ensure each parallel model instance uses the same seed
            self._seed_procs()
        else:
            LOG.warning("ParallelRunner selected but world size of 1 detected")

    def predict_step(self, model: Any, input_tensor_torch: torch.Tensor, **kwargs: Any) -> torch.Tensor:
        """Performs a prediction step.

        Parameters
        ----------
        model : Any
            The model to use for prediction.
        input_tensor_torch : torch.Tensor
            The input tensor for the model.
        **kwargs : Any
            Additional arguments.

        Returns
        -------
        torch.Tensor
            The prediction result.
        """
        if self.model_comm_group is None:
            return model.predict_step(input_tensor_torch)
        else:
            try:
                return model.predict_step(input_tensor_torch, self.model_comm_group)
            except TypeError as err:
                LOG.error(
                    "Please upgrade to a newer version of anemoi-models (at least version v0.4.2) to use parallel inference. If updating breaks your checkpoints, you can try reverting to your original version of anemoi-models and cherry-picking 'https://github.com/ecmwf/anemoi-core/pull/77'"
                )
                raise err

    def create_output(self) -> Output:
        """Creates the output.

        Returns
        -------
        Output
            The created output.
        """
        if self.global_rank == 0:
            output = create_output(self, self.config.output)
            LOG.info("Output: %s", output)
            return output
        else:
            output = create_output(self, "none")
            return output

    def __del__(self) -> None:
        """Destructor to clean up resources."""
        if self.model_comm_group is not None:
            dist.destroy_process_group()

    def _seed_procs(self) -> None:
        """Ensures each process uses the same seed.
        Will try read 'ANEMOI_BASE_SEED' from the environment.
        Otherwise, the seed of process 0 will be shared to all processes.
        """
        seed = None
        seed_threshold = 1000
        env_var_list = ["ANEMOI_BASE_SEED"]
        for env_var in env_var_list:
            if env_var in os.environ:
                seed = int(os.environ.get(env_var))
                if seed < seed_threshold:
                    seed *= seed_threshold  # make it (hopefully) big enough
                break

        if self.global_rank == 0:
            if seed is None:
                seed = torch.initial_seed()
            torch.distributed.broadcast_object_list([seed], src=0, group=self.model_comm_group)
        else:
            msg_buffer = np.array([1], dtype=np.uint64)
            torch.distributed.broadcast_object_list(msg_buffer, src=0, group=self.model_comm_group)
            seed = msg_buffer[0]
            torch.manual_seed(seed)

    def _srun_used(self) -> bool:
        """Returns true if anemoi-inference was launched with srun.

        Returns
        -------
        bool
            True if srun is used, False otherwise.
        """
        # from pytorch lightning
        # https://github.com/Lightning-AI/pytorch-lightning/blob/a944e7744e57a5a2c13f3c73b9735edf2f71e329/src/lightning/fabric/plugins/environments/slurm.py
        return "SLURM_NTASKS" in os.environ and os.environ.get("SLURM_JOB_NAME") not in ("bash", "interactive")

    def _spawn_parallel_procs(self, num_procs: int) -> None:
        """When srun is not available, this method creates N-1 child processes within the same node for parallel inference.

        Parameters
        ----------
        num_procs : int
            Number of processes to spawn.
        """
        LOG.debug(f"spawning {num_procs -1 } procs")

        # check num_procs <= num_gpus
        if self.device.startswith("cuda"):
            num_gpus = torch.cuda.device_count()
            if num_procs > num_gpus:
                raise ValueError(
                    f"You requested parallel inference over {num_procs} GPUs but your node only has {num_gpus} GPUs available."
                )

        # Create N-1 procs, each with a unique PID
        import torch.multiprocessing as mp

        mp.set_start_method("spawn")
        config = self.config
        for pid in range(1, num_procs):
            mp.Process(target=create_parallel_runner, args=(config, pid)).start()

    def _bootstrap_processes(self) -> None:
        """Initializes processes and their network information.
        If srun is available, slurm variables are read to determine network settings.
        Otherwise, local processes are spawned and network info is inferred from config.
        """
        using_slurm = self._srun_used()
        if using_slurm:

            # Determine world size and rank from slurm env vars
            global_rank, local_rank, world_size = self._get_parallel_info_from_slurm()
            self.global_rank = global_rank
            self.local_rank = local_rank
            self.world_size = world_size

            # determine master address and port from slurm/override env vars
            slurm_addr, slurm_port = self._init_network_from_slurm()
            self.master_addr = slurm_addr
            self.master_port = slurm_port

            # the world size entry in the config is only needed when not launching via srun
            if self.config.world_size != 1:
                LOG.warning(
                    f"world size ({self.config.world_size}) set in the config is ignored because we are launching via srun, using 'SLURM_NTASKS' instead"
                )
        else:
            # If srun is not available, spawn procs manually on a node

            # Read the config to determine world_size and pid
            self.global_rank = self.pid  # only inference within a single node is supported when not using srun
            self.local_rank = self.pid
            self.world_size = self.config.world_size
            if self.world_size == 1:
                LOG.warning(
                    "You selected 'runner: parallel' but you have only set 'world_size: 1'. Please update world_size or launch via srun to make use of parallel inference"
                )
            if self.world_size <= 0:
                raise ValueError(
                    f"Error. 'world_size' must be greater then 1 to use parallel inference. {self.config.world_size=} set in the config is invalid."
                )

            # since we are running within a node, 'localhost' and any port can be used
            self.master_addr = "localhost"
            # generates a port between 10000 and 19999, based on the nodes hostname (which will be the same across all node-local procs)
            import hashlib

            node_name = os.uname().nodename.encode()  # Convert to bytes
            hash_val = int(hashlib.md5(node_name).hexdigest(), 16)  # Convert hash to int
            self.master_port = 10000 + (hash_val % 9999)

            # Spawn the other processes manually
            if self.local_rank == 0:
                self._spawn_parallel_procs(self.world_size)

    def _init_network_from_slurm(self) -> Tuple[str, str]:
        """Reads Slurm environment to set master address and port for parallel communication.

        Returns
        -------
        Tuple[str, str]
            The master address and port.
        """
        # Get the master address from the SLURM_NODELIST environment variable
        slurm_nodelist = os.environ.get("SLURM_NODELIST")
        if not slurm_nodelist:
            raise ValueError("SLURM_NODELIST environment variable is not set.")

        # Check if MASTER_ADDR is given, otherwise try set it using 'scontrol'
        master_addr = os.environ.get("MASTER_ADDR")
        if master_addr is None:
            LOG.debug("'MASTER_ADDR' environment variable not set. Trying to set via SLURM")
            try:
                result = subprocess.run(
                    ["scontrol", "show", "hostname", slurm_nodelist], stdout=subprocess.PIPE, text=True, check=True
                )
            except subprocess.CalledProcessError as err:
                LOG.error(
                    "Python could not execute 'scontrol show hostname $SLURM_NODELIST' while calculating MASTER_ADDR. You could avoid this error by setting the MASTER_ADDR env var manually."
                )
                raise err

            master_addr = result.stdout.splitlines()[0]

            # Resolve the master address using nslookup
            try:
                master_addr = socket.gethostbyname(master_addr)
            except socket.gaierror:
                raise ValueError(f"Could not resolve hostname: {master_addr}")

        # Check if MASTER_PORT is given, otherwise generate one based on SLURM_JOBID
        master_port = os.environ.get("MASTER_PORT")
        if master_port is None:
            LOG.debug("'MASTER_PORT' environment variable not set. Trying to set via SLURM")
            slurm_jobid = os.environ.get("SLURM_JOBID")
            if not slurm_jobid:
                raise ValueError("SLURM_JOBID environment variable is not set.")

            master_port = str(10000 + int(slurm_jobid[-4:]))

        # Print the results for confirmation
        LOG.debug(f"MASTER_ADDR: {master_addr}")
        LOG.debug(f"MASTER_PORT: {master_port}")

        return master_addr, master_port

    def _init_parallel(self) -> Optional[dist.ProcessGroup]:
        """Creates a model communication group to be used for parallel inference.

        Returns
        -------
        Optional[dist.ProcessGroup]
            The model communication group.
        """
        if self.world_size > 1:

            # use 'startswith' instead of '==' in case device is 'cuda:0'
            if self.device.startswith("cuda"):
                backend = "nccl"
            else:
                if dist.is_mpi_available():
                    backend = "mpi"
                else:
                    backend = "gloo"

            dist.init_process_group(
                backend=backend,
                init_method=f"tcp://{self.master_addr}:{self.master_port}",
                timeout=datetime.timedelta(minutes=3),
                world_size=self.world_size,
                rank=self.global_rank,
            )
            LOG.info(f"Creating a model communication group with {self.world_size} devices with the {backend} backend")

            model_comm_group_ranks = np.arange(self.world_size, dtype=int)
            model_comm_group = dist.new_group(model_comm_group_ranks)
        else:
            model_comm_group = None

        return model_comm_group

    def _get_parallel_info_from_slurm(self) -> Tuple[int, int, int]:
        """Reads Slurm env vars, if they exist, to determine if inference is running in parallel.

        Returns
        -------
        Tuple[int, int, int]
            The global rank, local rank, and world size.
        """
        local_rank = int(os.environ.get("SLURM_LOCALID", 0))  # Rank within a node, between 0 and num_gpus
        global_rank = int(os.environ.get("SLURM_PROCID", 0))  # Rank within all nodes
        world_size = int(os.environ.get("SLURM_NTASKS", 1))  # Total number of processes

        return global_rank, local_rank, world_size<|MERGE_RESOLUTION|>--- conflicted
+++ resolved
@@ -50,7 +50,6 @@
 class ParallelRunner(DefaultRunner):
     """Runner which splits a model over multiple devices."""
 
-<<<<<<< HEAD
     def __new__(cls, context, *args, **kwargs):
         if torch.cuda.is_available():
             return super().__new__(cls)
@@ -58,8 +57,6 @@
             LOG.warning("CUDA is not available. Falling back to DefaultRunner")
             return DefaultRunner(context)
 
-    def __init__(self, context, pid=0):
-=======
     def __init__(self, context: Any, pid: int = 0) -> None:
         """Initializes the ParallelRunner.
 
@@ -70,7 +67,6 @@
         pid : int, optional
             Process ID, by default 0.
         """
->>>>>>> 94e6a7cb
         super().__init__(context)
 
         self.model_comm_group = None
