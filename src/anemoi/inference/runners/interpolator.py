# (C) Copyright 2024 Anemoi contributors.
#
# This software is licensed under the terms of the Apache Licence Version 2.0
# which can be obtained at http://www.apache.org/licenses/LICENSE-2.0.
#
# In applying this licence, ECMWF does not waive the privileges and immunities
# granted to it by virtue of its status as an intergovernmental organisation
# nor does it submit to any jurisdiction.

import datetime
import logging
from collections.abc import Generator

import numpy as np
from anemoi.utils.dates import frequency_to_timedelta as to_timedelta
from anemoi.utils.timer import Timer
from numpy.typing import NDArray

from anemoi.inference.config import Configuration
from anemoi.inference.config.run import RunConfiguration
from anemoi.inference.device import get_available_device
from anemoi.inference.lazy import torch
from anemoi.inference.runner import Kind
from anemoi.inference.types import State

from ..forcings import ComputedForcings
from ..forcings import Forcings
from ..profiler import ProfilingLabel
from ..runners.default import DefaultRunner
from . import runner_registry

LOG = logging.getLogger(__name__)


def get_interpolation_window(data_frequency, input_explicit_times) -> datetime.timedelta:
    """Get the interpolation window."""
    return to_timedelta(data_frequency) * (input_explicit_times[1] - input_explicit_times[0])


def checkpoint_lagged_interpolator_patch(self) -> list[datetime.timedelta]:
    # For interpolator, we always want positive timedeltas
    result = [s * to_timedelta(self.data_frequency) for s in self.input_explicit_times]
    return sorted(result)


@runner_registry.register("time_interpolator")
class TimeInterpolatorRunner(DefaultRunner):
    """A runner to be used for inference of a trained interpolator directly on analysis data
    without being coupled to a forecasting model.
    """

    def __init__(self, config: Configuration) -> None:
        """Initialize the TimeInterpolatorRunner
        The runner makes the following assumptions:
            - The model was trained with two input states: (t and t+interpolation_window)
            - The output states are between these two states and are set by "frequency" in the config
            - interpolation_window / frequency - 1 is equal to the number of output states

        Parameters
        ----------
        config : Configuration | dict | str | BaseModel | None
            The configuration for the runner.
        **kwargs : dict
            Keyword arguments to initialize a config for the runner.
        """
        # assert config is not None or kwargs is not None, "Either config or kwargs must be provided"
        # config = config or kwargs

        # # Remove that when the Pydantic model is ready
        # if not isinstance(config, BaseModel):
        #     config = RunConfiguration.load(config)
<<<<<<< HEAD
=======

>>>>>>> 14189907
        super().__init__(config)
        self.from_analysis = any("use_original_paths" in keys for keys in config.input.values())
        self.device = get_available_device()
        self.patch_checkpoint_lagged_property()
        assert (
            self.config.write_initial_state
        ), "Interpolator output should include temporal start state, end state and boundary conditions"

        self.target_forcings = self.target_computed_forcings(
            self.checkpoint._metadata._config_training.target_forcing.data
        )

        assert len(self.checkpoint.input_explicit_times) == 2, (
            "Interpolator runner requires exactly two input explicit times (t and t+interpolation_window), "
            f"but got {self.checkpoint.input_explicit_times}"
        )
        assert (
            len(self.checkpoint.target_explicit_times)
            == self.checkpoint.input_explicit_times[1] - self.checkpoint.input_explicit_times[0] - 1
        ), (
            "Interpolator runner requires the number of target explicit times to be equal to "
            "interpolation_window / frequency - 1, but got "
            f"{len(self.checkpoint.target_explicit_times)} for interpolation_window {self.interpolation_window} and "
            f"input explicit times {self.checkpoint.input_explicit_times}"
        )

    @classmethod
    def create_config(cls, config: str | dict) -> Configuration:
        """Instantiate the Configuration Object from a dictionary or from a path to a config file"""
        config = RunConfiguration.load(config)
        return config

    def patch_checkpoint_lagged_property(self):
        # Patching the self._checkpoint lagged property
        # By default, it assumes forecastor behaviour of retreving n previous steps of data,
        # but we require it to be a list of positive timedeltas from the current date
        # Clear any existing cached value
        if "lagged" in self.checkpoint.__dict__:
            del self.checkpoint.__dict__["lagged"]

        # Monkey patch: replace the property with a simple property that uses our function

        def get_lagged(instance):
            if "lagged" not in instance.__dict__:
                instance.__dict__["lagged"] = checkpoint_lagged_interpolator_patch(instance)
            return instance.__dict__["lagged"]

        # Replace the lagged property on this specific instance
        self.checkpoint.__class__.lagged = property(get_lagged)

    def create_input_state(self, *, date: datetime.datetime, **kwargs) -> State:
        prognostic_input = self.create_prognostics_input()
        LOG.info("📥 Prognostic input: %s", prognostic_input)
        prognostic_state = prognostic_input.create_input_state(date=date, **kwargs)
        self._check_state(prognostic_state, "prognostics")

        constants_input = self.create_constant_coupled_forcings_input()
        LOG.info("📥 Constant forcings input: %s", constants_input)
        constants_state = constants_input.create_input_state(date=date, **kwargs)
        self._check_state(constants_state, "constant_forcings")

        forcings_input = self.create_dynamic_forcings_input()
        LOG.info("📥 Dynamic forcings input: %s", forcings_input)
        forcings_state = forcings_input.create_input_state(date=date, **kwargs)
        self._check_state(forcings_state, "dynamic_forcings")
        input_state = self._combine_states(
            prognostic_state,
            constants_state,
            forcings_state,
        )
        return input_state

    def execute(self) -> None:
        """Execute the interpolator runner with support for multiple interpolation periods."""
        if self.config.description is not None:
            LOG.info("%s", self.config.description)

        lead_time = to_timedelta(self.config.lead_time)
        # This may be used by Output objects to compute the step
        self.lead_time = lead_time
        self.interpolation_window = get_interpolation_window(
            self.checkpoint.data_frequency, self.checkpoint.input_explicit_times
        )
        self.time_step = self.interpolation_window
        output = self.create_output()

        post_processors = self.post_processors

        # Get the interpolation window size from training config
        boundary_idx = self.checkpoint.input_explicit_times
        # Calculate how many interpolation windows we need for the lead_time
        num_windows = int(lead_time / self.interpolation_window)
        if lead_time % self.interpolation_window != to_timedelta(0):
            LOG.warning(
                "Lead time %s is not a multiple of interpolation window %s. Will interpolate for %s",
                lead_time,
                self.interpolation_window,
                num_windows * self.interpolation_window,
            )

        # Process each interpolation window
        for window_idx in range(num_windows):
            window_start_date = self.config.date + window_idx * self.interpolation_window

            LOG.info(
                "Processing interpolation window %d/%d starting at %s", window_idx + 1, num_windows, window_start_date
            )

            # Create input state for this window
            if self.from_analysis:
                input_state = self.create_input_state(date=window_start_date)
            else:
                input_state = self.create_input_state(date=window_start_date, ref_date_index=0)
            self.input_state_hook(input_state)

            # Run interpolation for this window
            for state_idx, state in enumerate(self.run(input_state=input_state, lead_time=self.interpolation_window)):

                # In the first window, we want to write the initial state (t=0)
                # In other windows, we want to skip the initial state (t=0)
                # because it is written as the last state of the previous window
                if window_idx != 0 and state_idx == boundary_idx[0]:
                    continue

                # Updating state step to be a global step not relative to window
                state["step"] = state["step"] + window_idx * self.interpolation_window

                # Apply post-processing
                for processor in post_processors:
                    state = processor.process(state)

                output.write_state(state)

        output.close()

    def predict_step(
        self, model: "torch.nn.Module", input_tensor_torch: "torch.Tensor", target_forcing: "torch.Tensor"
    ) -> "torch.Tensor":
        return model.predict_step(input_tensor_torch, target_forcing=target_forcing)

    def target_computed_forcings(self, variables: list[str], mask=None) -> list[Forcings]:
        """Create forcings for the bounding target state.

        Parameters
        ----------
        variables : List[str]
            The variables for the forcings
        mask : optional
            A mask to apply to the forcings. Defaults to None.

        Returns
        -------
        List[Forcings]
            The created bounding target forcings.
        """
        result = ComputedForcings(self, variables, mask)
        LOG.info("Dynamic computed forcing: %s", result)
        return [result]

    def interpolator_stepper(
        self, start_date: datetime.datetime
    ) -> Generator[tuple[datetime.timedelta, datetime.datetime, int, bool], None, None]:
        """Generate step and date variables for the forecast loop.

        Parameters
        ----------
        start_date : datetime.datetime
            Input start date

        Returns
        -------
        step : datetime.timedelta
            Time delta between the target index date and the start date
        date : datetime.datetime
            Date of the zeroth index of the input tensor
        target_index : int
            Date used to prepare the next input tensor
        is_last_step : bool
            True if it's the last step of interpolation
        """
        target_steps = self.checkpoint.target_explicit_times
        boundary_idx = self.checkpoint.input_explicit_times
        steps = len(target_steps)

        LOG.info("Time stepping: %s Interpolating %s steps", self.interpolation_window, steps)

        for s in range(steps):
            step = self.interpolation_window * (s + 1) / (boundary_idx[-1] - boundary_idx[0])
            date = start_date + step
            is_last_step = s == steps - 1
            yield step, date, target_steps[s], is_last_step

    def create_target_forcings(
        self, dates: datetime.datetime, state: State, input_tensor_torch: "torch.Tensor", interpolation_step: int
    ) -> "torch.tensor":
        """Create target forcings tensor.

        Parameters
        ----------
        dates : datetime.datetime
            The dates.
        state : State
            The state dictionary.
        input_tensor_torch : torch.Tensor
            The input tensor.
        interpolation_step : int
            The current interpolation step index
        Returns
        -------
        torch.Tensor
            the target forcings.

        """

        batch_size, _, grid, n_vars = input_tensor_torch.shape

        # Should use self.checkpoint._metadata._config_training.target_forcing.time_fraction but not accessible
        use_time_fraction = True

        # 1 for ensemble size but not needed for the other input??
        target_forcings = torch.empty(
            batch_size,
            1,
            grid,
            len(self.target_forcings) + use_time_fraction,
            device=input_tensor_torch.device,
            dtype=input_tensor_torch.dtype,
        )
        for idx, source in enumerate(self.target_forcings):
            arrays = source.load_forcings_array(dates, state)
            for name, forcing in zip(source.variables, arrays):
                assert isinstance(forcing, np.ndarray), (name, forcing)
                target_forcings[..., idx] = torch.tensor(
                    forcing, device=input_tensor_torch.device, dtype=input_tensor_torch.dtype
                )
                self._input_kinds[name] = Kind(forcing=True, constant=True, **source.kinds)
                if self.trace:
                    self.trace.from_source(name, source, "target forcings")

        if use_time_fraction:
            boundary_times = self.checkpoint.input_explicit_times
            # this only works with two boundary times?
            target_forcings[..., -1] = (interpolation_step - boundary_times[-2]) / (
                boundary_times[-1] - boundary_times[-2]
            )
        return target_forcings

    def forecast(
        self, lead_time: datetime.timedelta, input_tensor_numpy: NDArray, input_state: State
    ) -> Generator[State, None, None]:
        """Interpolate between the current and future state in the input tensor.

        Parameters
        ----------
        lead_time : datetime.timedelta
            Lead time for this interpolation window (should match the window size).
        input_tensor_numpy : NDArray
            The input tensor.
        input_state : State
            The input state. It contains both input dates defined by the config explicit_times.input

        Returns
        -------
        Any
            The forecasted state.
        """
        # This does interpolation but called forecast so we can reuse run()
        self.model.eval()
        torch.set_grad_enabled(False)

        # Create pytorch input tensor
        input_tensor_torch = torch.from_numpy(np.swapaxes(input_tensor_numpy, -2, -1)[np.newaxis, ...]).to(self.device)

        LOG.info("Using autocast %s", self.autocast)

        result = input_state.copy()  # We should not modify the input state
        result["fields"] = dict()
        result["step"] = to_timedelta(0)

        start = input_state["date"]

        reset = np.full((input_tensor_torch.shape[-1],), False)
        variable_to_input_tensor_index = self.checkpoint.variable_to_input_tensor_index
        typed_variables = self.checkpoint.typed_variables
        for variable, i in variable_to_input_tensor_index.items():
            if typed_variables[variable].is_constant_in_time:
                reset[i] = True

        if self.verbosity > 0:
            self._print_input_tensor("First input tensor", input_tensor_torch)

        # First yield the boundary states (t and t+window_size)
        boundary_times = self.checkpoint.input_explicit_times

        if self.write_initial_state:  # Always True
            # Yield initial boundary state (t)
            initial_result = result.copy()
            initial_result["date"] = start
            initial_result["step"] = to_timedelta(0)
            initial_result["interpolated"] = False
            # Extract fields from the first time step of input tensor
            input_numpy = (
                input_tensor_torch[0, boundary_times[0]].cpu().numpy()
            )  # # Select the initial boundary state (t) - First time step
            for i in range(input_numpy.shape[-1]):
                var_name = None
                for var, idx in variable_to_input_tensor_index.items():
                    if idx == i:
                        var_name = var
                        break
                if var_name and var_name in self.checkpoint.output_tensor_index_to_variable.values():
                    initial_result["fields"][var_name] = input_numpy[:, i]

            yield initial_result

        # Now interpolate between the boundaries
        for s, (step, date, interpolation_step, is_last_step) in enumerate(self.interpolator_stepper(start)):
            title = f"Interpolating step {step}({date})"

            # this should be changed
            result["date"] = date
            result["previous_step"] = result.get("step")
            result["step"] = step
            result["interpolated"] = True

            if self.trace:
                self.trace.write_input_tensor(
                    date, s, input_tensor_torch.cpu().numpy(), variable_to_input_tensor_index, self.checkpoint.timestep
                )

            # Predict next state of atmosphere
            with (
                torch.autocast(device_type=self.device.type, dtype=self.autocast),
                ProfilingLabel("Predict step", self.use_profiler),
                Timer(title),
            ):
                target_forcing = self.create_target_forcings(date, input_state, input_tensor_torch, interpolation_step)
                y_pred = self.predict_step(self.model, input_tensor_torch, target_forcing=target_forcing)

            # Detach tensor and squeeze (should we detach here?)
            with ProfilingLabel("Sending output to cpu", self.use_profiler):
                output = np.squeeze(y_pred.cpu().numpy())  # shape: (values, variables)

            if self.trace:
                self.trace.write_output_tensor(
                    date, s, output, self.checkpoint.output_tensor_index_to_variable, self.checkpoint.timestep
                )

            # Update state
            with ProfilingLabel("Updating state (CPU)", self.use_profiler):
                for i in range(output.shape[1]):
                    result["fields"][self.checkpoint.output_tensor_index_to_variable[i]] = output[:, i]

            if (s == 0 and self.verbosity > 0) or self.verbosity > 1:
                self._print_output_tensor("Output tensor", output)

            yield result

        # Yield final boundary state (t+window_size) if configured to do so
        if len(boundary_times) > 1:
            final_result = result.copy()
            final_result["date"] = start + self.interpolation_window
            final_result["step"] = self.interpolation_window
            final_result["interpolated"] = False
            # Extract fields from the last time step of input tensor
            if input_tensor_torch.shape[1] > 1:
                input_numpy = input_tensor_torch[0, -1].cpu().numpy()  # Last time step
                for i in range(input_numpy.shape[-1]):
                    var_name = None
                    for var, idx in variable_to_input_tensor_index.items():
                        if idx == i:
                            var_name = var
                            break
                    if var_name and var_name in self.checkpoint.output_tensor_index_to_variable.values():
                        final_result["fields"][var_name] = input_numpy[:, i]
                yield final_result<|MERGE_RESOLUTION|>--- conflicted
+++ resolved
@@ -69,10 +69,6 @@
         # # Remove that when the Pydantic model is ready
         # if not isinstance(config, BaseModel):
         #     config = RunConfiguration.load(config)
-<<<<<<< HEAD
-=======
-
->>>>>>> 14189907
         super().__init__(config)
         self.from_analysis = any("use_original_paths" in keys for keys in config.input.values())
         self.device = get_available_device()
