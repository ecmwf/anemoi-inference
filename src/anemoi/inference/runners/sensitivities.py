--- conflicted
+++ resolved
@@ -73,14 +73,6 @@
         ) -> torch.Tensor:
         """Predict sensitivities."""
         model_func = self.wrap_model(model)
-<<<<<<< HEAD
-=======
-
-        var_idx = self.checkpoint._metadata.variable_to_output_tensor_index[self.perturbed_variable]
-
-        y_pred = model_func(input_tensor_torch)
-        perturbed_output = self.perturb_prediction_linearly(y_pred, idx=var_idx, perturbation_perc=0.01)
->>>>>>> bc5e9bf0
 
         # Compute the sensitivities
         input_tensor_torch.requires_grad_(True)
