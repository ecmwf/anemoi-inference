# (C) Copyright 2024 ECMWF.
#
# This software is licensed under the terms of the Apache Licence Version 2.0
# which can be obtained at http://www.apache.org/licenses/LICENSE-2.0.
# In applying this licence, ECMWF does not waive the privileges and immunities
# granted to it by virtue of its status as an intergovernmental organisation
# nor does it submit to any jurisdiction.
#
import datetime
import logging
from abc import ABC
from abc import abstractmethod
from functools import cached_property
from typing import TYPE_CHECKING
from typing import List
from typing import Optional

from anemoi.inference.post_processors import create_post_processor
from anemoi.inference.processor import Processor
from anemoi.inference.types import ProcessorConfig
from anemoi.inference.types import State

if TYPE_CHECKING:
    from anemoi.inference.context import Context

LOG = logging.getLogger(__name__)


class Output(ABC):
    """Abstract base class for output mechanisms."""

    def __init__(
        self,
        context: "Context",
        variables: Optional[List[str]] = None,
        post_processors: Optional[List[ProcessorConfig]] = None,
        output_frequency: Optional[int] = None,
        write_initial_state: Optional[bool] = None,
    ):
        """Initialize the Output object.

        Parameters
        ----------
        context : Context
            The context in which the output operates.
        post_processors : Optional[List[ProcessorConfig]], default None
            Post-processors to apply to the input
        output_frequency : Optional[int], optional
            The frequency at which to output states, by default None.
        write_initial_state : Optional[bool], optional
            Whether to write the initial state, by default None.
        """
        self.context = context
        self.checkpoint = context.checkpoint
        self.reference_date = None

        self._post_processor_confs = post_processors or []

        self._write_step_zero = write_initial_state
        self._output_frequency = output_frequency

        self.variables = variables
        if self.variables is not None:
            if not isinstance(self.variables, (list, tuple)):
                self.variables = [self.variables]

        self.typed_variables = self.checkpoint.typed_variables.copy()
        self.typed_variables.update(self.context.typed_variables)

    def skip_variable(self, variable: str) -> bool:
        """Check if a variable should be skipped.

        Parameters
        ----------
        variable : str
            The variable to check.

        Returns
        -------
        bool
            True if the variable should be skipped, False otherwise.
        """
        return self.variables is not None and variable not in self.variables

    @cached_property
    def post_processors(self) -> List[Processor]:
        """Return post-processors."""

        processors = []

        for processor in self._post_processor_confs:
            processors.append(create_post_processor(self.context, processor))

        return processors

    def post_process(self, state: State) -> State:
        """Apply post processors to the state.

        Parameters
        ----------
        state : State
            The state.

        Returns
        -------
        State
            The processed state.
        """
        for processor in self.post_processors:
            LOG.info("Post processor: %s", processor)
            state = processor.process(state)
        return state

    def __repr__(self) -> str:
        """Return a string representation of the Output object.

        Returns
        -------
        str
            String representation of the Output object.
        """
        return f"{self.__class__.__name__}()"

    def write_initial_state(self, state: State) -> None:
        """Write the initial state.

        Parameters
        ----------
        state : State
            The initial state to write.
        """
        state.setdefault("step", datetime.timedelta(0))
        if self.write_step_zero:
            self.write_step(self.post_process(state))

    def write_state(self, state: State) -> None:
        """Write the state.

        Parameters
        ----------
        state : State
            The state to write.
        """
        step = state["step"]
        if self.output_frequency is not None:
            if (step % self.output_frequency).total_seconds() != 0:
                return

        return self.write_step(self.post_process(state))

    @classmethod
    def reduce(cls, state: State) -> State:
        """Create a new state which is a projection of the original state on the last step in the multi-steps dimension.

        Parameters
        ----------
        state : State
            The original state.

        Returns
        -------
        State
            The reduced state.
        """
        reduced_state = state.copy()
        reduced_state["fields"] = {}
        for field, values in state["fields"].items():
<<<<<<< HEAD
            if len(values.shape) > 1:
=======
            if len(values.shape) == 2:
>>>>>>> b9770e25
                reduced_state["fields"][field] = values[-1, :]
            else:
                reduced_state["fields"][field] = values
        return reduced_state

    def open(self, state: State) -> None:
        """Open the output for writing.

        Parameters
        ----------
        state : State
            The state to open.
        """
        # Override this method when initialisation is needed
        pass

    def close(self) -> None:
        """Close the output."""
        pass

    @abstractmethod
    def write_step(self, state: State) -> None:
        """Write a step of the state.

        Parameters
        ----------
        state : State
            The state to write.
        """
        pass

    @cached_property
    def write_step_zero(self) -> bool:
        """Determine whether to write the initial state."""
        if self._write_step_zero is not None:
            return self._write_step_zero

        return self.context.write_initial_state

    @cached_property
    def output_frequency(self) -> Optional[datetime.timedelta]:
        """Get the output frequency."""
        from anemoi.utils.dates import as_timedelta

        if self._output_frequency is not None:
            return as_timedelta(self._output_frequency)

        if self.context.output_frequency is not None:
            return as_timedelta(self.context.output_frequency)

        return None

    def print_summary(self, depth: int = 0) -> None:
        """Print a summary of the output configuration.

        Parameters
        ----------
        depth : int, optional
            The indentation depth for the summary, by default 0.
        """
        LOG.info(
            "%s%s: output_frequency=%s write_initial_state=%s",
            " " * depth,
            self,
            self.output_frequency,
            self.write_step_zero,
        )


class ForwardOutput(Output):
    """Subclass of Output that forwards calls to other outputs.

    Subclass from this class to implement the desired behaviour of `output_frequency`
    which should only apply to leaves.

    """

    def __init__(
        self,
        context: "Context",
        output: dict,
        variables: Optional[List[str]] = None,
        post_processors: Optional[List[ProcessorConfig]] = None,
        output_frequency: Optional[int] = None,
        write_initial_state: Optional[bool] = None,
    ):
        """Initialize the ForwardOutput object.

        Parameters
        ----------
        context : Context
            The context in which the output operates.
        output : dict
            The output configuration dictionary.
        variables : list, optional
            The list of variables, by default None.
        post_processors : Optional[List[ProcessorConfig]], default None
            Post-processors to apply to the input
        output_frequency : Optional[int], optional
            The frequency at which to output states, by default None.
        write_initial_state : Optional[bool], optional
            Whether to write the initial state, by default None.
        """

        from anemoi.inference.outputs import create_output

        super().__init__(
            context,
            variables=variables,
            post_processors=post_processors,
            output_frequency=None,
            write_initial_state=write_initial_state,
        )

        self.output = None if output is None else create_output(context, output)

        if self.context.output_frequency is not None:
            LOG.warning("output_frequency is ignored for '%s'", self.__class__.__name__)

    @cached_property
    def output_frequency(self) -> Optional[datetime.timedelta]:
        """Get the output frequency."""
        return None

    def modify_state(self, state: State) -> State:
        """Modify the state before writing.

        Parameters
        ----------
        state : State
            The state to modify.

        Returns
        -------
        State
            The modified state.
        """
        return state

    def open(self, state) -> None:
        """Open the output for writing.
        Parameters
        ----------
        state : State
            The initial state.
        """
        self.output.open(self.modify_state(state))

    def close(self) -> None:
        """Close the output."""

        self.output.close()

    def write_initial_state(self, state: State) -> None:
        """Write the initial step of the state.

        Parameters
        ----------
        state : State
            The state dictionary.
        """
        state.setdefault("step", datetime.timedelta(0))

        self.output.write_initial_state(self.modify_state(state))

    def write_step(self, state: State) -> None:
        """Write a step of the state.

        Parameters
        ----------
        state : State
            The state to write.
        """
        self.output.write_state(self.modify_state(state))

    def print_summary(self, depth: int = 0) -> None:
        """Print a summary of the output.

        Parameters
        ----------
        depth : int, optional
            The depth of the summary, by default 0.
        """
        super().print_summary(depth)
        self.output.print_summary(depth + 1)<|MERGE_RESOLUTION|>--- conflicted
+++ resolved
@@ -165,11 +165,7 @@
         reduced_state = state.copy()
         reduced_state["fields"] = {}
         for field, values in state["fields"].items():
-<<<<<<< HEAD
             if len(values.shape) > 1:
-=======
-            if len(values.shape) == 2:
->>>>>>> b9770e25
                 reduced_state["fields"][field] = values[-1, :]
             else:
                 reduced_state["fields"][field] = values
