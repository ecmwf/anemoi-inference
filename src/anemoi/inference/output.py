--- conflicted
+++ resolved
@@ -15,14 +15,10 @@
 from typing import List
 from typing import Optional
 
-<<<<<<< HEAD
-from anemoi.inference.typings import State
-=======
 from anemoi.inference.post_processors import create_post_processor
 from anemoi.inference.processor import Processor
-from anemoi.inference.types import ProcessorConfig
-from anemoi.inference.types import State
->>>>>>> 4a1eab6b
+from anemoi.inference.typings import ProcessorConfig
+from anemoi.inference.typings import State
 
 if TYPE_CHECKING:
     from anemoi.inference.context import Context
