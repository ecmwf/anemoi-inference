--- conflicted
+++ resolved
@@ -25,14 +25,10 @@
 class Output(ABC):
 
     def __init__(
-<<<<<<< HEAD
-        self, context: Context, output_frequency: Optional[int] = None, write_initial_state: Optional[bool] = None
-=======
         self,
         context: "Context",
         output_frequency: Optional[int] = None,
         write_initial_state: Optional[bool] = None,
->>>>>>> 74b129ce
     ):
 
         self.context = context
