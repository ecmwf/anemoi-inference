# (C) Copyright 2024 Anemoi contributors.
#
# This software is licensed under the terms of the Apache Licence Version 2.0
# which can be obtained at http://www.apache.org/licenses/LICENSE-2.0.
#
# In applying this licence, ECMWF does not waive the privileges and immunities
# granted to it by virtue of its status as an intergovernmental organisation
# nor does it submit to any jurisdiction.

import pytest

from anemoi.inference.config.run import RunConfiguration
from anemoi.inference.inputs.dummy import DummyInput
from anemoi.inference.processor import Processor
from anemoi.inference.runners import create_runner
from anemoi.inference.testing import fake_checkpoints
from anemoi.inference.testing import files_for_tests


class DummyProcessor(Processor):
    def __init__(self, context, mark: str):
        super().__init__(context)
        self.mark = mark

    def process(self, data: dict) -> dict:  # type: ignore
        """A simple processor that returns the input data unchanged."""
        return data

    def patch_data_request(self, data: dict) -> dict:  # type: ignore
        """A simple patch method that returns the input data unchanged."""
        data[self.mark] = True
        return data


@pytest.fixture
@fake_checkpoints
def runner() -> None:
    config = RunConfiguration.load(
        files_for_tests("unit/configs/simple.yaml"),
        overrides=dict(runner="testing", device="cpu", input="dummy", trace_path="trace.log"),
    )
    return create_runner(config)


@fake_checkpoints
def test_patched_by_input_and_context(runner):
    runner.pre_processors.append(DummyProcessor(runner, "context"))

<<<<<<< HEAD
    input = runner.create_prognostics_input()
=======
    input = DummyInput(runner)
>>>>>>> 448d2106
    input.pre_processors.append(DummyProcessor(runner, "input"))

    empty_request = {}
    patched_request = input.patch_data_request(empty_request)

    assert patched_request["context"] is True
    assert patched_request["input"] is True<|MERGE_RESOLUTION|>--- conflicted
+++ resolved
@@ -46,11 +46,7 @@
 def test_patched_by_input_and_context(runner):
     runner.pre_processors.append(DummyProcessor(runner, "context"))
 
-<<<<<<< HEAD
-    input = runner.create_prognostics_input()
-=======
     input = DummyInput(runner)
->>>>>>> 448d2106
     input.pre_processors.append(DummyProcessor(runner, "input"))
 
     empty_request = {}
